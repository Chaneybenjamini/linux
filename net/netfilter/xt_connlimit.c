--- conflicted
+++ resolved
@@ -22,264 +22,7 @@
 #include <net/netfilter/nf_conntrack_core.h>
 #include <net/netfilter/nf_conntrack_tuple.h>
 #include <net/netfilter/nf_conntrack_zones.h>
-<<<<<<< HEAD
-
-#define CONNLIMIT_SLOTS		256U
-
-#ifdef CONFIG_LOCKDEP
-#define CONNLIMIT_LOCK_SLOTS	8U
-#else
-#define CONNLIMIT_LOCK_SLOTS	256U
-#endif
-
-#define CONNLIMIT_GC_MAX_NODES	8
-
-/* we will save the tuples of all connections we care about */
-struct xt_connlimit_conn {
-	struct hlist_node		node;
-	struct nf_conntrack_tuple	tuple;
-};
-
-struct xt_connlimit_rb {
-	struct rb_node node;
-	struct hlist_head hhead; /* connections/hosts in same subnet */
-	union nf_inet_addr addr; /* search key */
-};
-
-static spinlock_t xt_connlimit_locks[CONNLIMIT_LOCK_SLOTS] __cacheline_aligned_in_smp;
-
-struct xt_connlimit_data {
-	struct rb_root climit_root[CONNLIMIT_SLOTS];
-};
-
-static u_int32_t connlimit_rnd __read_mostly;
-static struct kmem_cache *connlimit_rb_cachep __read_mostly;
-static struct kmem_cache *connlimit_conn_cachep __read_mostly;
-
-static inline unsigned int connlimit_iphash(__be32 addr)
-{
-	return jhash_1word((__force __u32)addr,
-			    connlimit_rnd) % CONNLIMIT_SLOTS;
-}
-
-static inline unsigned int
-connlimit_iphash6(const union nf_inet_addr *addr)
-{
-	return jhash2((u32 *)addr->ip6, ARRAY_SIZE(addr->ip6),
-		       connlimit_rnd) % CONNLIMIT_SLOTS;
-}
-
-static inline bool already_closed(const struct nf_conn *conn)
-{
-	if (nf_ct_protonum(conn) == IPPROTO_TCP)
-		return conn->proto.tcp.state == TCP_CONNTRACK_TIME_WAIT ||
-		       conn->proto.tcp.state == TCP_CONNTRACK_CLOSE;
-	else
-		return 0;
-}
-
-static int
-same_source(const union nf_inet_addr *addr,
-	    const union nf_inet_addr *u3, u_int8_t family)
-{
-	if (family == NFPROTO_IPV4)
-		return ntohl(addr->ip) - ntohl(u3->ip);
-
-	return memcmp(addr->ip6, u3->ip6, sizeof(addr->ip6));
-}
-
-static bool add_hlist(struct hlist_head *head,
-		      const struct nf_conntrack_tuple *tuple,
-		      const union nf_inet_addr *addr)
-{
-	struct xt_connlimit_conn *conn;
-
-	conn = kmem_cache_alloc(connlimit_conn_cachep, GFP_ATOMIC);
-	if (conn == NULL)
-		return false;
-	conn->tuple = *tuple;
-	hlist_add_head(&conn->node, head);
-	return true;
-}
-
-static unsigned int check_hlist(struct net *net,
-				struct hlist_head *head,
-				const struct nf_conntrack_tuple *tuple,
-				const struct nf_conntrack_zone *zone,
-				bool *addit)
-{
-	const struct nf_conntrack_tuple_hash *found;
-	struct xt_connlimit_conn *conn;
-	struct hlist_node *n;
-	struct nf_conn *found_ct;
-	unsigned int length = 0;
-
-	*addit = true;
-
-	/* check the saved connections */
-	hlist_for_each_entry_safe(conn, n, head, node) {
-		found = nf_conntrack_find_get(net, zone, &conn->tuple);
-		if (found == NULL) {
-			hlist_del(&conn->node);
-			kmem_cache_free(connlimit_conn_cachep, conn);
-			continue;
-		}
-
-		found_ct = nf_ct_tuplehash_to_ctrack(found);
-
-		if (nf_ct_tuple_equal(&conn->tuple, tuple)) {
-			/*
-			 * Just to be sure we have it only once in the list.
-			 * We should not see tuples twice unless someone hooks
-			 * this into a table without "-p tcp --syn".
-			 */
-			*addit = false;
-		} else if (already_closed(found_ct)) {
-			/*
-			 * we do not care about connections which are
-			 * closed already -> ditch it
-			 */
-			nf_ct_put(found_ct);
-			hlist_del(&conn->node);
-			kmem_cache_free(connlimit_conn_cachep, conn);
-			continue;
-		}
-
-		nf_ct_put(found_ct);
-		length++;
-	}
-
-	return length;
-}
-
-static void tree_nodes_free(struct rb_root *root,
-			    struct xt_connlimit_rb *gc_nodes[],
-			    unsigned int gc_count)
-{
-	struct xt_connlimit_rb *rbconn;
-
-	while (gc_count) {
-		rbconn = gc_nodes[--gc_count];
-		rb_erase(&rbconn->node, root);
-		kmem_cache_free(connlimit_rb_cachep, rbconn);
-	}
-}
-
-static unsigned int
-count_tree(struct net *net, struct rb_root *root,
-	   const struct nf_conntrack_tuple *tuple,
-	   const union nf_inet_addr *addr,
-	   u8 family, const struct nf_conntrack_zone *zone)
-{
-	struct xt_connlimit_rb *gc_nodes[CONNLIMIT_GC_MAX_NODES];
-	struct rb_node **rbnode, *parent;
-	struct xt_connlimit_rb *rbconn;
-	struct xt_connlimit_conn *conn;
-	unsigned int gc_count;
-	bool no_gc = false;
-
- restart:
-	gc_count = 0;
-	parent = NULL;
-	rbnode = &(root->rb_node);
-	while (*rbnode) {
-		int diff;
-		bool addit;
-
-		rbconn = rb_entry(*rbnode, struct xt_connlimit_rb, node);
-
-		parent = *rbnode;
-		diff = same_source(addr, &rbconn->addr, family);
-		if (diff < 0) {
-			rbnode = &((*rbnode)->rb_left);
-		} else if (diff > 0) {
-			rbnode = &((*rbnode)->rb_right);
-		} else {
-			/* same source network -> be counted! */
-			unsigned int count;
-			count = check_hlist(net, &rbconn->hhead, tuple, zone, &addit);
-
-			tree_nodes_free(root, gc_nodes, gc_count);
-			if (!addit)
-				return count;
-
-			if (!add_hlist(&rbconn->hhead, tuple, addr))
-				return 0; /* hotdrop */
-
-			return count + 1;
-		}
-
-		if (no_gc || gc_count >= ARRAY_SIZE(gc_nodes))
-			continue;
-
-		/* only used for GC on hhead, retval and 'addit' ignored */
-		check_hlist(net, &rbconn->hhead, tuple, zone, &addit);
-		if (hlist_empty(&rbconn->hhead))
-			gc_nodes[gc_count++] = rbconn;
-	}
-
-	if (gc_count) {
-		no_gc = true;
-		tree_nodes_free(root, gc_nodes, gc_count);
-		/* tree_node_free before new allocation permits
-		 * allocator to re-use newly free'd object.
-		 *
-		 * This is a rare event; in most cases we will find
-		 * existing node to re-use. (or gc_count is 0).
-		 */
-		goto restart;
-	}
-
-	/* no match, need to insert new node */
-	rbconn = kmem_cache_alloc(connlimit_rb_cachep, GFP_ATOMIC);
-	if (rbconn == NULL)
-		return 0;
-
-	conn = kmem_cache_alloc(connlimit_conn_cachep, GFP_ATOMIC);
-	if (conn == NULL) {
-		kmem_cache_free(connlimit_rb_cachep, rbconn);
-		return 0;
-	}
-
-	conn->tuple = *tuple;
-	rbconn->addr = *addr;
-
-	INIT_HLIST_HEAD(&rbconn->hhead);
-	hlist_add_head(&conn->node, &rbconn->hhead);
-
-	rb_link_node(&rbconn->node, parent, rbnode);
-	rb_insert_color(&rbconn->node, root);
-	return 1;
-}
-
-static int count_them(struct net *net,
-		      struct xt_connlimit_data *data,
-		      const struct nf_conntrack_tuple *tuple,
-		      const union nf_inet_addr *addr,
-		      u_int8_t family,
-		      const struct nf_conntrack_zone *zone)
-{
-	struct rb_root *root;
-	int count;
-	u32 hash;
-
-	if (family == NFPROTO_IPV6)
-		hash = connlimit_iphash6(addr);
-	else
-		hash = connlimit_iphash(addr->ip);
-	root = &data->climit_root[hash];
-
-	spin_lock_bh(&xt_connlimit_locks[hash % CONNLIMIT_LOCK_SLOTS]);
-
-	count = count_tree(net, root, tuple, addr, family, zone);
-
-	spin_unlock_bh(&xt_connlimit_locks[hash % CONNLIMIT_LOCK_SLOTS]);
-
-	return count;
-}
-=======
 #include <net/netfilter/nf_conntrack_count.h>
->>>>>>> 661e50bc
 
 static bool
 connlimit_mt(const struct sk_buff *skb, struct xt_action_param *par)
@@ -305,10 +48,7 @@
 
 	if (xt_family(par) == NFPROTO_IPV6) {
 		const struct ipv6hdr *iph = ipv6_hdr(skb);
-<<<<<<< HEAD
-=======
 		union nf_inet_addr addr;
->>>>>>> 661e50bc
 		unsigned int i;
 
 		memcpy(&addr.ip6, (info->flags & XT_CONNLIMIT_DADDR) ?
@@ -316,30 +56,19 @@
 
 		for (i = 0; i < ARRAY_SIZE(addr.ip6); ++i)
 			addr.ip6[i] &= info->mask.ip6[i];
-<<<<<<< HEAD
-=======
 		memcpy(key, &addr, sizeof(addr.ip6));
 		key[4] = zone->id;
->>>>>>> 661e50bc
 	} else {
 		const struct iphdr *iph = ip_hdr(skb);
 		key[0] = (info->flags & XT_CONNLIMIT_DADDR) ?
 			  iph->daddr : iph->saddr;
 
-<<<<<<< HEAD
-		addr.ip &= info->mask.ip;
-	}
-
-	connections = count_them(net, info->data, tuple_ptr, &addr,
-				 xt_family(par), zone);
-=======
 		key[0] &= info->mask.ip;
 		key[1] = zone->id;
 	}
 
 	connections = nf_conncount_count(net, info->data, key,
 					 xt_family(par), tuple_ptr, zone);
->>>>>>> 661e50bc
 	if (connections == 0)
 		/* kmalloc failed, drop it entirely */
 		goto hotdrop;
