/*    Signal support for 32-bit kernel builds
 *
 *    Copyright (C) 2001 Matthew Wilcox <willy at parisc-linux.org>
 *    Copyright (C) 2006 Kyle McMartin <kyle at parisc-linux.org>
 *
 *    Code was mostly borrowed from kernel/signal.c.
 *    See kernel/signal.c for additional Copyrights.
 *
 *
 *    This program is free software; you can redistribute it and/or modify
 *    it under the terms of the GNU General Public License as published by
 *    the Free Software Foundation; either version 2 of the License, or
 *    (at your option) any later version.
 *
 *    This program is distributed in the hope that it will be useful,
 *    but WITHOUT ANY WARRANTY; without even the implied warranty of
 *    MERCHANTABILITY or FITNESS FOR A PARTICULAR PURPOSE.  See the
 *    GNU General Public License for more details.
 *
 *    You should have received a copy of the GNU General Public License
 *    along with this program; if not, write to the Free Software
 *    Foundation, Inc., 59 Temple Place, Suite 330, Boston, MA  02111-1307  USA
 */

#include <linux/compat.h>
#include <linux/module.h>
#include <linux/unistd.h>
#include <linux/init.h>
#include <linux/sched.h>
#include <linux/syscalls.h>
#include <linux/types.h>
#include <linux/errno.h>

#include <asm/uaccess.h>

#include "signal32.h"
#include "sys32.h"

#define DEBUG_COMPAT_SIG 0 
#define DEBUG_COMPAT_SIG_LEVEL 2

#if DEBUG_COMPAT_SIG
#define DBG(LEVEL, ...) \
	((DEBUG_COMPAT_SIG_LEVEL >= LEVEL) \
	? printk(__VA_ARGS__) : (void) 0)
#else
#define DBG(LEVEL, ...)
#endif

inline void
sigset_32to64(sigset_t *s64, compat_sigset_t *s32)
{
	s64->sig[0] = s32->sig[0] | ((unsigned long)s32->sig[1] << 32);
}

inline void
sigset_64to32(compat_sigset_t *s32, sigset_t *s64)
{
	s32->sig[0] = s64->sig[0] & 0xffffffffUL;
	s32->sig[1] = (s64->sig[0] >> 32) & 0xffffffffUL;
}

<<<<<<< HEAD
static int
put_sigset32(compat_sigset_t __user *up, sigset_t *set, size_t sz)
{
	compat_sigset_t s;

	if (sz != sizeof(compat_sigset_t))
		return -EINVAL;
	sigset_64to32(&s, set);

	return copy_to_user(up, &s, sizeof s);
}

static int
get_sigset32(compat_sigset_t __user *up, sigset_t *set, size_t sz)
{
	compat_sigset_t s;
	int r;

	if (sz != sizeof(compat_sigset_t))
		return -EINVAL;

	if ((r = copy_from_user(&s, up, sz)) == 0) {
		sigset_32to64(set, &s);
	}

	return r;
}

int sys32_rt_sigprocmask(int how, compat_sigset_t __user *set, compat_sigset_t __user *oset,
				    unsigned int sigsetsize)
{
	sigset_t old_set, new_set;
	int ret;

	if (set) {
		ret = get_sigset32(set, &new_set, sigsetsize);
		if (ret)
			return ret;
	}
	
	KERNEL_SYSCALL(ret, sys_rt_sigprocmask, how, set ? (sigset_t __user *)&new_set : NULL,
				 oset ? (sigset_t __user *)&old_set : NULL, sigsetsize);

	if (!ret && oset && put_sigset32(oset, &old_set, sigsetsize))
		return -EFAULT;

	return ret;
}


int sys32_rt_sigpending(compat_sigset_t __user *uset, unsigned int sigsetsize)
{
	int ret;
	sigset_t set;

	KERNEL_SYSCALL(ret, sys_rt_sigpending, (sigset_t __user *)&set, sigsetsize);

	if (!ret && put_sigset32(uset, &set, sigsetsize))
		return -EFAULT;

	return ret;
}

long
sys32_rt_sigaction(int sig, const struct sigaction32 __user *act, struct sigaction32 __user *oact,
                 size_t sigsetsize)
{
	struct k_sigaction32 new_sa32, old_sa32;
	struct k_sigaction new_sa, old_sa;
	int ret = -EINVAL;

	/* XXX: Don't preclude handling different sized sigset_t's.  */
	if (sigsetsize != sizeof(compat_sigset_t))
		return -EINVAL;

	if (act) {
		if (copy_from_user(&new_sa32.sa, act, sizeof new_sa32.sa))
			return -EFAULT;
		new_sa.sa.sa_handler = (__sighandler_t)(unsigned long)new_sa32.sa.sa_handler;
		new_sa.sa.sa_flags = new_sa32.sa.sa_flags;
		sigset_32to64(&new_sa.sa.sa_mask, &new_sa32.sa.sa_mask);
	}

	ret = do_sigaction(sig, act ? &new_sa : NULL, oact ? &old_sa : NULL);

	if (!ret && oact) {
		sigset_64to32(&old_sa32.sa.sa_mask, &old_sa.sa.sa_mask);
		old_sa32.sa.sa_flags = old_sa.sa.sa_flags;
		old_sa32.sa.sa_handler = (__sighandler_t32)(unsigned long)old_sa.sa.sa_handler;
		if (copy_to_user(oact, &old_sa32.sa, sizeof old_sa32.sa))
			return -EFAULT;
	}
	return ret;
}

int 
do_sigaltstack32 (const compat_stack_t __user *uss32, compat_stack_t __user *uoss32, unsigned long sp)
{
	compat_stack_t ss32, oss32;
	stack_t ss, oss;
	stack_t *ssp = NULL, *ossp = NULL;
	int ret;

	if (uss32) {
		if (copy_from_user(&ss32, uss32, sizeof ss32))
			return -EFAULT;

		ss.ss_sp = (void __user *)(unsigned long)ss32.ss_sp;
		ss.ss_flags = ss32.ss_flags;
		ss.ss_size = ss32.ss_size;

		ssp = &ss;
	}

	if (uoss32)
		ossp = &oss;

	KERNEL_SYSCALL(ret, do_sigaltstack, (const stack_t __user *)ssp, (stack_t __user *)ossp, sp);

	if (!ret && uoss32) {
		oss32.ss_sp = (unsigned int)(unsigned long)oss.ss_sp;
		oss32.ss_flags = oss.ss_flags;
		oss32.ss_size = oss.ss_size;
		if (copy_to_user(uoss32, &oss32, sizeof *uoss32))
			return -EFAULT;
	}

	return ret;
}

=======
>>>>>>> 235b8022
long
restore_sigcontext32(struct compat_sigcontext __user *sc, struct compat_regfile __user * rf,
		struct pt_regs *regs)
{
	long err = 0;
	compat_uint_t compat_reg;
	compat_uint_t compat_regt;
	int regn;
	
	/* When loading 32-bit values into 64-bit registers make
	   sure to clear the upper 32-bits */
	DBG(2,"restore_sigcontext32: PER_LINUX32 process\n");
	DBG(2,"restore_sigcontext32: sc = 0x%p, rf = 0x%p, regs = 0x%p\n", sc, rf, regs);
	DBG(2,"restore_sigcontext32: compat_sigcontext is %#lx bytes\n", sizeof(*sc));
	for(regn=0; regn < 32; regn++){
		err |= __get_user(compat_reg,&sc->sc_gr[regn]);
		regs->gr[regn] = compat_reg;
		/* Load upper half */
		err |= __get_user(compat_regt,&rf->rf_gr[regn]);
		regs->gr[regn] = ((u64)compat_regt << 32) | (u64)compat_reg;
		DBG(3,"restore_sigcontext32: gr%02d = %#lx (%#x / %#x)\n", 
				regn, regs->gr[regn], compat_regt, compat_reg);
	}
	DBG(2,"restore_sigcontext32: sc->sc_fr = 0x%p (%#lx)\n",sc->sc_fr, sizeof(sc->sc_fr));
	/* XXX: BE WARNED FR's are 64-BIT! */
	err |= __copy_from_user(regs->fr, sc->sc_fr, sizeof(regs->fr));
		
	/* Better safe than sorry, pass __get_user two things of
	   the same size and let gcc do the upward conversion to 
	   64-bits */		
	err |= __get_user(compat_reg, &sc->sc_iaoq[0]);
	/* Load upper half */
	err |= __get_user(compat_regt, &rf->rf_iaoq[0]);
	regs->iaoq[0] = ((u64)compat_regt << 32) | (u64)compat_reg;
	DBG(2,"restore_sigcontext32: upper half of iaoq[0] = %#lx\n", compat_regt);
	DBG(2,"restore_sigcontext32: sc->sc_iaoq[0] = %p => %#x\n", 
			&sc->sc_iaoq[0], compat_reg);

	err |= __get_user(compat_reg, &sc->sc_iaoq[1]);
	/* Load upper half */
	err |= __get_user(compat_regt, &rf->rf_iaoq[1]);
	regs->iaoq[1] = ((u64)compat_regt << 32) | (u64)compat_reg;
	DBG(2,"restore_sigcontext32: upper half of iaoq[1] = %#lx\n", compat_regt);
	DBG(2,"restore_sigcontext32: sc->sc_iaoq[1] = %p => %#x\n", 
			&sc->sc_iaoq[1],compat_reg);	
	DBG(2,"restore_sigcontext32: iaoq is %#lx / %#lx\n", 
			regs->iaoq[0],regs->iaoq[1]);		
		
	err |= __get_user(compat_reg, &sc->sc_iasq[0]);
	/* Load the upper half for iasq */
	err |= __get_user(compat_regt, &rf->rf_iasq[0]);
	regs->iasq[0] = ((u64)compat_regt << 32) | (u64)compat_reg;
	DBG(2,"restore_sigcontext32: upper half of iasq[0] = %#lx\n", compat_regt);
	
	err |= __get_user(compat_reg, &sc->sc_iasq[1]);
	/* Load the upper half for iasq */
	err |= __get_user(compat_regt, &rf->rf_iasq[1]);
	regs->iasq[1] = ((u64)compat_regt << 32) | (u64)compat_reg;
	DBG(2,"restore_sigcontext32: upper half of iasq[1] = %#lx\n", compat_regt);
	DBG(2,"restore_sigcontext32: iasq is %#lx / %#lx\n", 
		regs->iasq[0],regs->iasq[1]);		

	err |= __get_user(compat_reg, &sc->sc_sar);
	/* Load the upper half for sar */
	err |= __get_user(compat_regt, &rf->rf_sar);
	regs->sar = ((u64)compat_regt << 32) | (u64)compat_reg;	
	DBG(2,"restore_sigcontext32: upper_half & sar = %#lx\n", compat_regt);	
	DBG(2,"restore_sigcontext32: sar is %#lx\n", regs->sar);		
	DBG(2,"restore_sigcontext32: r28 is %ld\n", regs->gr[28]);
	
	return err;
}

/*
 * Set up the sigcontext structure for this process.
 * This is not an easy task if the kernel is 64-bit, it will require
 * that we examine the process personality to determine if we need to
 * truncate for a 32-bit userspace.
 */
long
setup_sigcontext32(struct compat_sigcontext __user *sc, struct compat_regfile __user * rf, 
		struct pt_regs *regs, int in_syscall)		 
{
	compat_int_t flags = 0;
	long err = 0;
	compat_uint_t compat_reg;
	compat_uint_t compat_regb;
	int regn;
	
	if (on_sig_stack((unsigned long) sc))
		flags |= PARISC_SC_FLAG_ONSTACK;
	
	if (in_syscall) {
		
		DBG(1,"setup_sigcontext32: in_syscall\n");
		
		flags |= PARISC_SC_FLAG_IN_SYSCALL;
		/* Truncate gr31 */
		compat_reg = (compat_uint_t)(regs->gr[31]);
		/* regs->iaoq is undefined in the syscall return path */
		err |= __put_user(compat_reg, &sc->sc_iaoq[0]);
		DBG(2,"setup_sigcontext32: sc->sc_iaoq[0] = %p <= %#x\n",
				&sc->sc_iaoq[0], compat_reg);
		
		/* Store upper half */
		compat_reg = (compat_uint_t)(regs->gr[31] >> 32);
		err |= __put_user(compat_reg, &rf->rf_iaoq[0]);
		DBG(2,"setup_sigcontext32: upper half iaoq[0] = %#x\n", compat_reg);
		
		
		compat_reg = (compat_uint_t)(regs->gr[31]+4);
		err |= __put_user(compat_reg, &sc->sc_iaoq[1]);
		DBG(2,"setup_sigcontext32: sc->sc_iaoq[1] = %p <= %#x\n",
				&sc->sc_iaoq[1], compat_reg);
		/* Store upper half */
		compat_reg = (compat_uint_t)((regs->gr[31]+4) >> 32);
		err |= __put_user(compat_reg, &rf->rf_iaoq[1]);
		DBG(2,"setup_sigcontext32: upper half iaoq[1] = %#x\n", compat_reg);
		
		/* Truncate sr3 */
		compat_reg = (compat_uint_t)(regs->sr[3]);
		err |= __put_user(compat_reg, &sc->sc_iasq[0]);
		err |= __put_user(compat_reg, &sc->sc_iasq[1]);		
		
		/* Store upper half */
		compat_reg = (compat_uint_t)(regs->sr[3] >> 32);
		err |= __put_user(compat_reg, &rf->rf_iasq[0]);
		err |= __put_user(compat_reg, &rf->rf_iasq[1]);		
		
		DBG(2,"setup_sigcontext32: upper half iasq[0] = %#x\n", compat_reg);
		DBG(2,"setup_sigcontext32: upper half iasq[1] = %#x\n", compat_reg);		
		DBG(1,"setup_sigcontext32: iaoq %#lx / %#lx\n",				
			regs->gr[31], regs->gr[31]+4);
		
	} else {
		
		compat_reg = (compat_uint_t)(regs->iaoq[0]);
		err |= __put_user(compat_reg, &sc->sc_iaoq[0]);
		DBG(2,"setup_sigcontext32: sc->sc_iaoq[0] = %p <= %#x\n",
				&sc->sc_iaoq[0], compat_reg);
		/* Store upper half */
		compat_reg = (compat_uint_t)(regs->iaoq[0] >> 32);
		err |= __put_user(compat_reg, &rf->rf_iaoq[0]);	
		DBG(2,"setup_sigcontext32: upper half iaoq[0] = %#x\n", compat_reg);
		
		compat_reg = (compat_uint_t)(regs->iaoq[1]);
		err |= __put_user(compat_reg, &sc->sc_iaoq[1]);
		DBG(2,"setup_sigcontext32: sc->sc_iaoq[1] = %p <= %#x\n",
				&sc->sc_iaoq[1], compat_reg);
		/* Store upper half */
		compat_reg = (compat_uint_t)(regs->iaoq[1] >> 32);
		err |= __put_user(compat_reg, &rf->rf_iaoq[1]);
		DBG(2,"setup_sigcontext32: upper half iaoq[1] = %#x\n", compat_reg);
		
		
		compat_reg = (compat_uint_t)(regs->iasq[0]);
		err |= __put_user(compat_reg, &sc->sc_iasq[0]);
		DBG(2,"setup_sigcontext32: sc->sc_iasq[0] = %p <= %#x\n",
				&sc->sc_iasq[0], compat_reg);
		/* Store upper half */
		compat_reg = (compat_uint_t)(regs->iasq[0] >> 32);
		err |= __put_user(compat_reg, &rf->rf_iasq[0]);
		DBG(2,"setup_sigcontext32: upper half iasq[0] = %#x\n", compat_reg);
		
		
		compat_reg = (compat_uint_t)(regs->iasq[1]);
		err |= __put_user(compat_reg, &sc->sc_iasq[1]);
		DBG(2,"setup_sigcontext32: sc->sc_iasq[1] = %p <= %#x\n",
				&sc->sc_iasq[1], compat_reg);
		/* Store upper half */
		compat_reg = (compat_uint_t)(regs->iasq[1] >> 32);
		err |= __put_user(compat_reg, &rf->rf_iasq[1]);
		DBG(2,"setup_sigcontext32: upper half iasq[1] = %#x\n", compat_reg);

		/* Print out the IAOQ for debugging */		
		DBG(1,"setup_sigcontext32: ia0q %#lx / %#lx\n", 
			regs->iaoq[0], regs->iaoq[1]);
	}

	err |= __put_user(flags, &sc->sc_flags);
	
	DBG(1,"setup_sigcontext32: Truncating general registers.\n");
	
	for(regn=0; regn < 32; regn++){
		/* Truncate a general register */
		compat_reg = (compat_uint_t)(regs->gr[regn]);
		err |= __put_user(compat_reg, &sc->sc_gr[regn]);
		/* Store upper half */
		compat_regb = (compat_uint_t)(regs->gr[regn] >> 32);
		err |= __put_user(compat_regb, &rf->rf_gr[regn]);

		/* DEBUG: Write out the "upper / lower" register data */
		DBG(2,"setup_sigcontext32: gr%02d = %#x / %#x\n", regn, 
				compat_regb, compat_reg);
	}
	
	/* Copy the floating point registers (same size)
	   XXX: BE WARNED FR's are 64-BIT! */	
	DBG(1,"setup_sigcontext32: Copying from regs to sc, "
	      "sc->sc_fr size = %#lx, regs->fr size = %#lx\n",
		sizeof(regs->fr), sizeof(sc->sc_fr));
	err |= __copy_to_user(sc->sc_fr, regs->fr, sizeof(regs->fr));

	compat_reg = (compat_uint_t)(regs->sar);
	err |= __put_user(compat_reg, &sc->sc_sar);
	DBG(2,"setup_sigcontext32: sar is %#x\n", compat_reg);
	/* Store upper half */
	compat_reg = (compat_uint_t)(regs->sar >> 32);
	err |= __put_user(compat_reg, &rf->rf_sar);	
	DBG(2,"setup_sigcontext32: upper half sar = %#x\n", compat_reg);
	DBG(1,"setup_sigcontext32: r28 is %ld\n", regs->gr[28]);

	return err;
}

int
copy_siginfo_from_user32 (siginfo_t *to, compat_siginfo_t __user *from)
{
	compat_uptr_t addr;
	int err;

	if (!access_ok(VERIFY_READ, from, sizeof(compat_siginfo_t)))
		return -EFAULT;

	err = __get_user(to->si_signo, &from->si_signo);
	err |= __get_user(to->si_errno, &from->si_errno);
	err |= __get_user(to->si_code, &from->si_code);

	if (to->si_code < 0)
		err |= __copy_from_user(&to->_sifields._pad, &from->_sifields._pad, SI_PAD_SIZE);
	else {
		switch (to->si_code >> 16) {
		      case __SI_CHLD >> 16:
			err |= __get_user(to->si_utime, &from->si_utime);
			err |= __get_user(to->si_stime, &from->si_stime);
			err |= __get_user(to->si_status, &from->si_status);
		      default:
			err |= __get_user(to->si_pid, &from->si_pid);
			err |= __get_user(to->si_uid, &from->si_uid);
			break;
		      case __SI_FAULT >> 16:
			err |= __get_user(addr, &from->si_addr);
			to->si_addr = compat_ptr(addr);
			break;
		      case __SI_POLL >> 16:
			err |= __get_user(to->si_band, &from->si_band);
			err |= __get_user(to->si_fd, &from->si_fd);
			break;
		      case __SI_RT >> 16: /* This is not generated by the kernel as of now.  */
		      case __SI_MESGQ >> 16:
			err |= __get_user(to->si_pid, &from->si_pid);
			err |= __get_user(to->si_uid, &from->si_uid);
			err |= __get_user(to->si_int, &from->si_int);
			break;
		}
	}
	return err;
}

int
copy_siginfo_to_user32 (compat_siginfo_t __user *to, siginfo_t *from)
{
	compat_uptr_t addr;
	compat_int_t val;
	int err;

	if (!access_ok(VERIFY_WRITE, to, sizeof(compat_siginfo_t)))
		return -EFAULT;

	/* If you change siginfo_t structure, please be sure
	   this code is fixed accordingly.
	   It should never copy any pad contained in the structure
	   to avoid security leaks, but must copy the generic
	   3 ints plus the relevant union member.
	   This routine must convert siginfo from 64bit to 32bit as well
	   at the same time.  */
	err = __put_user(from->si_signo, &to->si_signo);
	err |= __put_user(from->si_errno, &to->si_errno);
	err |= __put_user((short)from->si_code, &to->si_code);
	if (from->si_code < 0)
		err |= __copy_to_user(&to->_sifields._pad, &from->_sifields._pad, SI_PAD_SIZE);
	else {
		switch (from->si_code >> 16) {
		case __SI_CHLD >> 16:
			err |= __put_user(from->si_utime, &to->si_utime);
			err |= __put_user(from->si_stime, &to->si_stime);
			err |= __put_user(from->si_status, &to->si_status);
		default:
			err |= __put_user(from->si_pid, &to->si_pid);
			err |= __put_user(from->si_uid, &to->si_uid);
			break;
		case __SI_FAULT >> 16:
			addr = ptr_to_compat(from->si_addr);
			err |= __put_user(addr, &to->si_addr);
			break;
		case __SI_POLL >> 16:
			err |= __put_user(from->si_band, &to->si_band);
			err |= __put_user(from->si_fd, &to->si_fd);
			break;
		case __SI_TIMER >> 16:
			err |= __put_user(from->si_tid, &to->si_tid);
			err |= __put_user(from->si_overrun, &to->si_overrun);
			val = (compat_int_t)from->si_int;
			err |= __put_user(val, &to->si_int);
			break;
		case __SI_RT >> 16:	/* Not generated by the kernel as of now.  */
		case __SI_MESGQ >> 16:
			err |= __put_user(from->si_uid, &to->si_uid);
			err |= __put_user(from->si_pid, &to->si_pid);
			val = (compat_int_t)from->si_int;
			err |= __put_user(val, &to->si_int);
			break;
		}
	}
	return err;
}<|MERGE_RESOLUTION|>--- conflicted
+++ resolved
@@ -60,139 +60,6 @@
 	s32->sig[1] = (s64->sig[0] >> 32) & 0xffffffffUL;
 }
 
-<<<<<<< HEAD
-static int
-put_sigset32(compat_sigset_t __user *up, sigset_t *set, size_t sz)
-{
-	compat_sigset_t s;
-
-	if (sz != sizeof(compat_sigset_t))
-		return -EINVAL;
-	sigset_64to32(&s, set);
-
-	return copy_to_user(up, &s, sizeof s);
-}
-
-static int
-get_sigset32(compat_sigset_t __user *up, sigset_t *set, size_t sz)
-{
-	compat_sigset_t s;
-	int r;
-
-	if (sz != sizeof(compat_sigset_t))
-		return -EINVAL;
-
-	if ((r = copy_from_user(&s, up, sz)) == 0) {
-		sigset_32to64(set, &s);
-	}
-
-	return r;
-}
-
-int sys32_rt_sigprocmask(int how, compat_sigset_t __user *set, compat_sigset_t __user *oset,
-				    unsigned int sigsetsize)
-{
-	sigset_t old_set, new_set;
-	int ret;
-
-	if (set) {
-		ret = get_sigset32(set, &new_set, sigsetsize);
-		if (ret)
-			return ret;
-	}
-	
-	KERNEL_SYSCALL(ret, sys_rt_sigprocmask, how, set ? (sigset_t __user *)&new_set : NULL,
-				 oset ? (sigset_t __user *)&old_set : NULL, sigsetsize);
-
-	if (!ret && oset && put_sigset32(oset, &old_set, sigsetsize))
-		return -EFAULT;
-
-	return ret;
-}
-
-
-int sys32_rt_sigpending(compat_sigset_t __user *uset, unsigned int sigsetsize)
-{
-	int ret;
-	sigset_t set;
-
-	KERNEL_SYSCALL(ret, sys_rt_sigpending, (sigset_t __user *)&set, sigsetsize);
-
-	if (!ret && put_sigset32(uset, &set, sigsetsize))
-		return -EFAULT;
-
-	return ret;
-}
-
-long
-sys32_rt_sigaction(int sig, const struct sigaction32 __user *act, struct sigaction32 __user *oact,
-                 size_t sigsetsize)
-{
-	struct k_sigaction32 new_sa32, old_sa32;
-	struct k_sigaction new_sa, old_sa;
-	int ret = -EINVAL;
-
-	/* XXX: Don't preclude handling different sized sigset_t's.  */
-	if (sigsetsize != sizeof(compat_sigset_t))
-		return -EINVAL;
-
-	if (act) {
-		if (copy_from_user(&new_sa32.sa, act, sizeof new_sa32.sa))
-			return -EFAULT;
-		new_sa.sa.sa_handler = (__sighandler_t)(unsigned long)new_sa32.sa.sa_handler;
-		new_sa.sa.sa_flags = new_sa32.sa.sa_flags;
-		sigset_32to64(&new_sa.sa.sa_mask, &new_sa32.sa.sa_mask);
-	}
-
-	ret = do_sigaction(sig, act ? &new_sa : NULL, oact ? &old_sa : NULL);
-
-	if (!ret && oact) {
-		sigset_64to32(&old_sa32.sa.sa_mask, &old_sa.sa.sa_mask);
-		old_sa32.sa.sa_flags = old_sa.sa.sa_flags;
-		old_sa32.sa.sa_handler = (__sighandler_t32)(unsigned long)old_sa.sa.sa_handler;
-		if (copy_to_user(oact, &old_sa32.sa, sizeof old_sa32.sa))
-			return -EFAULT;
-	}
-	return ret;
-}
-
-int 
-do_sigaltstack32 (const compat_stack_t __user *uss32, compat_stack_t __user *uoss32, unsigned long sp)
-{
-	compat_stack_t ss32, oss32;
-	stack_t ss, oss;
-	stack_t *ssp = NULL, *ossp = NULL;
-	int ret;
-
-	if (uss32) {
-		if (copy_from_user(&ss32, uss32, sizeof ss32))
-			return -EFAULT;
-
-		ss.ss_sp = (void __user *)(unsigned long)ss32.ss_sp;
-		ss.ss_flags = ss32.ss_flags;
-		ss.ss_size = ss32.ss_size;
-
-		ssp = &ss;
-	}
-
-	if (uoss32)
-		ossp = &oss;
-
-	KERNEL_SYSCALL(ret, do_sigaltstack, (const stack_t __user *)ssp, (stack_t __user *)ossp, sp);
-
-	if (!ret && uoss32) {
-		oss32.ss_sp = (unsigned int)(unsigned long)oss.ss_sp;
-		oss32.ss_flags = oss.ss_flags;
-		oss32.ss_size = oss.ss_size;
-		if (copy_to_user(uoss32, &oss32, sizeof *uoss32))
-			return -EFAULT;
-	}
-
-	return ret;
-}
-
-=======
->>>>>>> 235b8022
 long
 restore_sigcontext32(struct compat_sigcontext __user *sc, struct compat_regfile __user * rf,
 		struct pt_regs *regs)
