--- conflicted
+++ resolved
@@ -35,11 +35,8 @@
 const u32 sha256_ce_offsetof_finalize = offsetof(struct sha256_ce_state,
 						 finalize);
 
-<<<<<<< HEAD
-=======
 asmlinkage void sha256_block_data_order(u32 *digest, u8 const *src, int blocks);
 
->>>>>>> bb176f67
 static int sha256_ce_update(struct shash_desc *desc, const u8 *data,
 			    unsigned int len)
 {
@@ -64,8 +61,6 @@
 	struct sha256_ce_state *sctx = shash_desc_ctx(desc);
 	bool finalize = !sctx->sst.count && !(len % SHA256_BLOCK_SIZE);
 
-<<<<<<< HEAD
-=======
 	if (!may_use_simd()) {
 		if (len)
 			sha256_base_do_update(desc, data, len,
@@ -75,7 +70,6 @@
 		return sha256_base_finish(desc, out);
 	}
 
->>>>>>> bb176f67
 	/*
 	 * Allow the asm code to perform the finalization if there is no
 	 * partial data and the input is a round multiple of the block size.
