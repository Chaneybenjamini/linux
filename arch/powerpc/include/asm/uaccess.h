--- conflicted
+++ resolved
@@ -157,11 +157,7 @@
 		"2:	lwz%X1 %L0, %L1\n"			\
 		EX_TABLE(1b, %l2)				\
 		EX_TABLE(2b, %l2)				\
-<<<<<<< HEAD
-		: "=r" (x)					\
-=======
 		: "=&r" (x)					\
->>>>>>> 8e0eb2fb
 		: "m" (*addr)					\
 		:						\
 		: label)
