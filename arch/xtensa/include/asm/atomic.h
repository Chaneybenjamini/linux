/*
 * include/asm-xtensa/atomic.h
 *
 * Atomic operations that C can't guarantee us.  Useful for resource counting..
 *
 * This file is subject to the terms and conditions of the GNU General Public
 * License.  See the file "COPYING" in the main directory of this archive
 * for more details.
 *
 * Copyright (C) 2001 - 2008 Tensilica Inc.
 */

#ifndef _XTENSA_ATOMIC_H
#define _XTENSA_ATOMIC_H

#include <linux/stringify.h>
#include <linux/types.h>

#ifdef __KERNEL__
#include <asm/processor.h>
#include <asm/cmpxchg.h>
#include <asm/barrier.h>

#define ATOMIC_INIT(i)	{ (i) }

/*
 * This Xtensa implementation assumes that the right mechanism
 * for exclusion is for locking interrupts to level EXCM_LEVEL.
 *
 * Locking interrupts looks like this:
 *
 *    rsil a15, TOPLEVEL
 *    <code>
 *    wsr  a15, PS
 *    rsync
 *
 * Note that a15 is used here because the register allocation
 * done by the compiler is not guaranteed and a window overflow
 * may not occur between the rsil and wsr instructions. By using
 * a15 in the rsil, the machine is guaranteed to be in a state
 * where no register reference will cause an overflow.
 */

/**
 * atomic_read - read atomic variable
 * @v: pointer of type atomic_t
 *
 * Atomically reads the value of @v.
 */
#define atomic_read(v)		ACCESS_ONCE((v)->counter)

/**
 * atomic_set - set atomic variable
 * @v: pointer of type atomic_t
 * @i: required value
 *
 * Atomically sets the value of @v to @i.
 */
#define atomic_set(v,i)		((v)->counter = (i))

#if XCHAL_HAVE_S32C1I
#define ATOMIC_OP(op)							\
static inline void atomic_##op(int i, atomic_t * v)			\
{									\
	unsigned long tmp;						\
	int result;							\
									\
	__asm__ __volatile__(						\
			"1:     l32i    %1, %3, 0\n"			\
			"       wsr     %1, scompare1\n"		\
			"       " #op " %0, %1, %2\n"			\
			"       s32c1i  %0, %3, 0\n"			\
			"       bne     %0, %1, 1b\n"			\
			: "=&a" (result), "=&a" (tmp)			\
			: "a" (i), "a" (v)				\
			: "memory"					\
			);						\
}									\

#define ATOMIC_OP_RETURN(op)						\
static inline int atomic_##op##_return(int i, atomic_t * v)		\
{									\
	unsigned long tmp;						\
	int result;							\
									\
	__asm__ __volatile__(						\
			"1:     l32i    %1, %3, 0\n"			\
			"       wsr     %1, scompare1\n"		\
			"       " #op " %0, %1, %2\n"			\
			"       s32c1i  %0, %3, 0\n"			\
			"       bne     %0, %1, 1b\n"			\
			"       " #op " %0, %0, %2\n"			\
			: "=&a" (result), "=&a" (tmp)			\
			: "a" (i), "a" (v)				\
			: "memory"					\
			);						\
									\
	return result;							\
}

#else /* XCHAL_HAVE_S32C1I */

#define ATOMIC_OP(op)							\
static inline void atomic_##op(int i, atomic_t * v)			\
{									\
	unsigned int vval;						\
									\
	__asm__ __volatile__(						\
			"       rsil    a15, "__stringify(TOPLEVEL)"\n"\
			"       l32i    %0, %2, 0\n"			\
			"       " #op " %0, %0, %1\n"			\
			"       s32i    %0, %2, 0\n"			\
			"       wsr     a15, ps\n"			\
			"       rsync\n"				\
			: "=&a" (vval)					\
			: "a" (i), "a" (v)				\
			: "a15", "memory"				\
			);						\
}									\

#define ATOMIC_OP_RETURN(op)						\
static inline int atomic_##op##_return(int i, atomic_t * v)		\
{									\
	unsigned int vval;						\
									\
	__asm__ __volatile__(						\
			"       rsil    a15,"__stringify(TOPLEVEL)"\n"	\
			"       l32i    %0, %2, 0\n"			\
			"       " #op " %0, %0, %1\n"			\
			"       s32i    %0, %2, 0\n"			\
			"       wsr     a15, ps\n"			\
			"       rsync\n"				\
			: "=&a" (vval)					\
			: "a" (i), "a" (v)				\
			: "a15", "memory"				\
			);						\
									\
	return vval;							\
}

#endif /* XCHAL_HAVE_S32C1I */

#define ATOMIC_OPS(op) ATOMIC_OP(op) ATOMIC_OP_RETURN(op)

ATOMIC_OPS(add)
ATOMIC_OPS(sub)

ATOMIC_OP(and)
ATOMIC_OP(or)
ATOMIC_OP(xor)

#undef ATOMIC_OPS
#undef ATOMIC_OP_RETURN
#undef ATOMIC_OP

/**
 * atomic_sub_and_test - subtract value from variable and test result
 * @i: integer value to subtract
 * @v: pointer of type atomic_t
 *
 * Atomically subtracts @i from @v and returns
 * true if the result is zero, or false for all
 * other cases.
 */
#define atomic_sub_and_test(i,v) (atomic_sub_return((i),(v)) == 0)

/**
 * atomic_inc - increment atomic variable
 * @v: pointer of type atomic_t
 *
 * Atomically increments @v by 1.
 */
#define atomic_inc(v) atomic_add(1,(v))

/**
 * atomic_inc - increment atomic variable
 * @v: pointer of type atomic_t
 *
 * Atomically increments @v by 1.
 */
#define atomic_inc_return(v) atomic_add_return(1,(v))

/**
 * atomic_dec - decrement atomic variable
 * @v: pointer of type atomic_t
 *
 * Atomically decrements @v by 1.
 */
#define atomic_dec(v) atomic_sub(1,(v))

/**
 * atomic_dec_return - decrement atomic variable
 * @v: pointer of type atomic_t
 *
 * Atomically decrements @v by 1.
 */
#define atomic_dec_return(v) atomic_sub_return(1,(v))

/**
 * atomic_dec_and_test - decrement and test
 * @v: pointer of type atomic_t
 *
 * Atomically decrements @v by 1 and
 * returns true if the result is 0, or false for all other
 * cases.
 */
#define atomic_dec_and_test(v) (atomic_sub_return(1,(v)) == 0)

/**
 * atomic_inc_and_test - increment and test
 * @v: pointer of type atomic_t
 *
 * Atomically increments @v by 1
 * and returns true if the result is zero, or false for all
 * other cases.
 */
#define atomic_inc_and_test(v) (atomic_add_return(1,(v)) == 0)

/**
 * atomic_add_negative - add and test if negative
 * @v: pointer of type atomic_t
 * @i: integer value to add
 *
 * Atomically adds @i to @v and returns true
 * if the result is negative, or false when
 * result is greater than or equal to zero.
 */
#define atomic_add_negative(i,v) (atomic_add_return((i),(v)) < 0)

#define atomic_cmpxchg(v, o, n) ((int)cmpxchg(&((v)->counter), (o), (n)))
#define atomic_xchg(v, new) (xchg(&((v)->counter), new))

/**
 * __atomic_add_unless - add unless the number is a given value
 * @v: pointer of type atomic_t
 * @a: the amount to add to v...
 * @u: ...unless v is equal to u.
 *
 * Atomically adds @a to @v, so long as it was not @u.
 * Returns the old value of @v.
 */
static __inline__ int __atomic_add_unless(atomic_t *v, int a, int u)
{
	int c, old;
	c = atomic_read(v);
	for (;;) {
		if (unlikely(c == (u)))
			break;
		old = atomic_cmpxchg((v), c, c + (a));
		if (likely(old == c))
			break;
		c = old;
	}
	return c;
}

<<<<<<< HEAD

static inline void atomic_clear_mask(unsigned int mask, atomic_t *v)
{
#if XCHAL_HAVE_S32C1I
	unsigned long tmp;
	int result;

	__asm__ __volatile__(
			"1:     l32i    %1, %3, 0\n"
			"       wsr     %1, scompare1\n"
			"       and     %0, %1, %2\n"
			"       s32c1i  %0, %3, 0\n"
			"       bne     %0, %1, 1b\n"
			: "=&a" (result), "=&a" (tmp)
			: "a" (~mask), "a" (v)
			: "memory"
			);
#else
	unsigned int all_f = -1;
	unsigned int vval;

	__asm__ __volatile__(
			"       rsil    a15,"__stringify(TOPLEVEL)"\n"
			"       l32i    %0, %2, 0\n"
			"       xor     %1, %4, %3\n"
			"       and     %0, %0, %4\n"
			"       s32i    %0, %2, 0\n"
			"       wsr     a15, ps\n"
			"       rsync\n"
			: "=&a" (vval), "=a" (mask)
			: "a" (v), "a" (all_f), "1" (mask)
			: "a15", "memory"
			);
#endif
}

static inline void atomic_set_mask(unsigned int mask, atomic_t *v)
{
#if XCHAL_HAVE_S32C1I
	unsigned long tmp;
	int result;

	__asm__ __volatile__(
			"1:     l32i    %1, %3, 0\n"
			"       wsr     %1, scompare1\n"
			"       or      %0, %1, %2\n"
			"       s32c1i  %0, %3, 0\n"
			"       bne     %0, %1, 1b\n"
			: "=&a" (result), "=&a" (tmp)
			: "a" (mask), "a" (v)
			: "memory"
			);
#else
	unsigned int vval;

	__asm__ __volatile__(
			"       rsil    a15,"__stringify(TOPLEVEL)"\n"
			"       l32i    %0, %2, 0\n"
			"       or      %0, %0, %1\n"
			"       s32i    %0, %2, 0\n"
			"       wsr     a15, ps\n"
			"       rsync\n"
			: "=&a" (vval)
			: "a" (mask), "a" (v)
			: "a15", "memory"
			);
#endif
}

=======
>>>>>>> d420acd8
#endif /* __KERNEL__ */

#endif /* _XTENSA_ATOMIC_H */<|MERGE_RESOLUTION|>--- conflicted
+++ resolved
@@ -254,78 +254,6 @@
 	return c;
 }
 
-<<<<<<< HEAD
-
-static inline void atomic_clear_mask(unsigned int mask, atomic_t *v)
-{
-#if XCHAL_HAVE_S32C1I
-	unsigned long tmp;
-	int result;
-
-	__asm__ __volatile__(
-			"1:     l32i    %1, %3, 0\n"
-			"       wsr     %1, scompare1\n"
-			"       and     %0, %1, %2\n"
-			"       s32c1i  %0, %3, 0\n"
-			"       bne     %0, %1, 1b\n"
-			: "=&a" (result), "=&a" (tmp)
-			: "a" (~mask), "a" (v)
-			: "memory"
-			);
-#else
-	unsigned int all_f = -1;
-	unsigned int vval;
-
-	__asm__ __volatile__(
-			"       rsil    a15,"__stringify(TOPLEVEL)"\n"
-			"       l32i    %0, %2, 0\n"
-			"       xor     %1, %4, %3\n"
-			"       and     %0, %0, %4\n"
-			"       s32i    %0, %2, 0\n"
-			"       wsr     a15, ps\n"
-			"       rsync\n"
-			: "=&a" (vval), "=a" (mask)
-			: "a" (v), "a" (all_f), "1" (mask)
-			: "a15", "memory"
-			);
-#endif
-}
-
-static inline void atomic_set_mask(unsigned int mask, atomic_t *v)
-{
-#if XCHAL_HAVE_S32C1I
-	unsigned long tmp;
-	int result;
-
-	__asm__ __volatile__(
-			"1:     l32i    %1, %3, 0\n"
-			"       wsr     %1, scompare1\n"
-			"       or      %0, %1, %2\n"
-			"       s32c1i  %0, %3, 0\n"
-			"       bne     %0, %1, 1b\n"
-			: "=&a" (result), "=&a" (tmp)
-			: "a" (mask), "a" (v)
-			: "memory"
-			);
-#else
-	unsigned int vval;
-
-	__asm__ __volatile__(
-			"       rsil    a15,"__stringify(TOPLEVEL)"\n"
-			"       l32i    %0, %2, 0\n"
-			"       or      %0, %0, %1\n"
-			"       s32i    %0, %2, 0\n"
-			"       wsr     a15, ps\n"
-			"       rsync\n"
-			: "=&a" (vval)
-			: "a" (mask), "a" (v)
-			: "a15", "memory"
-			);
-#endif
-}
-
-=======
->>>>>>> d420acd8
 #endif /* __KERNEL__ */
 
 #endif /* _XTENSA_ATOMIC_H */