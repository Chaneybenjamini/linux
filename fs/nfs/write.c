/*
 * linux/fs/nfs/write.c
 *
 * Write file data over NFS.
 *
 * Copyright (C) 1996, 1997, Olaf Kirch <okir@monad.swb.de>
 */

#include <linux/types.h>
#include <linux/slab.h>
#include <linux/mm.h>
#include <linux/pagemap.h>
#include <linux/file.h>
#include <linux/writeback.h>
#include <linux/swap.h>
#include <linux/migrate.h>

#include <linux/sunrpc/clnt.h>
#include <linux/nfs_fs.h>
#include <linux/nfs_mount.h>
#include <linux/nfs_page.h>
#include <linux/backing-dev.h>
#include <linux/export.h>

#include <asm/uaccess.h>

#include "delegation.h"
#include "internal.h"
#include "iostat.h"
#include "nfs4_fs.h"
#include "fscache.h"
#include "pnfs.h"

#include "nfstrace.h"

#define NFSDBG_FACILITY		NFSDBG_PAGECACHE

#define MIN_POOL_WRITE		(32)
#define MIN_POOL_COMMIT		(4)

/*
 * Local function declarations
 */
static void nfs_redirty_request(struct nfs_page *req);
static const struct rpc_call_ops nfs_commit_ops;
static const struct nfs_pgio_completion_ops nfs_async_write_completion_ops;
static const struct nfs_commit_completion_ops nfs_commit_completion_ops;
static const struct nfs_rw_ops nfs_rw_write_ops;
static void nfs_clear_request_commit(struct nfs_page *req);
static void nfs_init_cinfo_from_inode(struct nfs_commit_info *cinfo,
				      struct inode *inode);

static struct kmem_cache *nfs_wdata_cachep;
static mempool_t *nfs_wdata_mempool;
static struct kmem_cache *nfs_cdata_cachep;
static mempool_t *nfs_commit_mempool;

struct nfs_commit_data *nfs_commitdata_alloc(void)
{
	struct nfs_commit_data *p = mempool_alloc(nfs_commit_mempool, GFP_NOIO);

	if (p) {
		memset(p, 0, sizeof(*p));
		INIT_LIST_HEAD(&p->pages);
	}
	return p;
}
EXPORT_SYMBOL_GPL(nfs_commitdata_alloc);

void nfs_commit_free(struct nfs_commit_data *p)
{
	mempool_free(p, nfs_commit_mempool);
}
EXPORT_SYMBOL_GPL(nfs_commit_free);

static struct nfs_pgio_header *nfs_writehdr_alloc(void)
{
	struct nfs_pgio_header *p = mempool_alloc(nfs_wdata_mempool, GFP_NOIO);

	if (p)
		memset(p, 0, sizeof(*p));
	return p;
}

static void nfs_writehdr_free(struct nfs_pgio_header *hdr)
{
	mempool_free(hdr, nfs_wdata_mempool);
}

static void nfs_context_set_write_error(struct nfs_open_context *ctx, int error)
{
	ctx->error = error;
	smp_wmb();
	set_bit(NFS_CONTEXT_ERROR_WRITE, &ctx->flags);
}

/*
 * nfs_page_search_commits_for_head_request_locked
 *
 * Search through commit lists on @inode for the head request for @page.
 * Must be called while holding the inode (which is cinfo) lock.
 *
 * Returns the head request if found, or NULL if not found.
 */
static struct nfs_page *
nfs_page_search_commits_for_head_request_locked(struct nfs_inode *nfsi,
						struct page *page)
{
	struct nfs_page *freq, *t;
	struct nfs_commit_info cinfo;
	struct inode *inode = &nfsi->vfs_inode;

	nfs_init_cinfo_from_inode(&cinfo, inode);

	/* search through pnfs commit lists */
	freq = pnfs_search_commit_reqs(inode, &cinfo, page);
	if (freq)
		return freq->wb_head;

	/* Linearly search the commit list for the correct request */
	list_for_each_entry_safe(freq, t, &cinfo.mds->list, wb_list) {
		if (freq->wb_page == page)
			return freq->wb_head;
	}

	return NULL;
}

/*
 * nfs_page_find_head_request_locked - find head request associated with @page
 *
 * must be called while holding the inode lock.
 *
 * returns matching head request with reference held, or NULL if not found.
 */
static struct nfs_page *
nfs_page_find_head_request_locked(struct nfs_inode *nfsi, struct page *page)
{
	struct nfs_page *req = NULL;

	if (PagePrivate(page))
		req = (struct nfs_page *)page_private(page);
	else if (unlikely(PageSwapCache(page)))
		req = nfs_page_search_commits_for_head_request_locked(nfsi,
			page);

	if (req) {
		WARN_ON_ONCE(req->wb_head != req);
		kref_get(&req->wb_kref);
	}

	return req;
}

/*
 * nfs_page_find_head_request - find head request associated with @page
 *
 * returns matching head request with reference held, or NULL if not found.
 */
static struct nfs_page *nfs_page_find_head_request(struct page *page)
{
	struct inode *inode = page_file_mapping(page)->host;
	struct nfs_page *req = NULL;

	spin_lock(&inode->i_lock);
	req = nfs_page_find_head_request_locked(NFS_I(inode), page);
	spin_unlock(&inode->i_lock);
	return req;
}

/* Adjust the file length if we're writing beyond the end */
static void nfs_grow_file(struct page *page, unsigned int offset, unsigned int count)
{
	struct inode *inode = page_file_mapping(page)->host;
	loff_t end, i_size;
	pgoff_t end_index;

	spin_lock(&inode->i_lock);
	i_size = i_size_read(inode);
	end_index = (i_size - 1) >> PAGE_CACHE_SHIFT;
	if (i_size > 0 && page_file_index(page) < end_index)
		goto out;
	end = page_file_offset(page) + ((loff_t)offset+count);
	if (i_size >= end)
		goto out;
	i_size_write(inode, end);
	nfs_inc_stats(inode, NFSIOS_EXTENDWRITE);
out:
	spin_unlock(&inode->i_lock);
}

/* A writeback failed: mark the page as bad, and invalidate the page cache */
static void nfs_set_pageerror(struct page *page)
{
	nfs_zap_mapping(page_file_mapping(page)->host, page_file_mapping(page));
}

/*
 * nfs_page_group_search_locked
 * @head - head request of page group
 * @page_offset - offset into page
 *
 * Search page group with head @head to find a request that contains the
 * page offset @page_offset.
 *
 * Returns a pointer to the first matching nfs request, or NULL if no
 * match is found.
 *
 * Must be called with the page group lock held
 */
static struct nfs_page *
nfs_page_group_search_locked(struct nfs_page *head, unsigned int page_offset)
{
	struct nfs_page *req;

	WARN_ON_ONCE(head != head->wb_head);
	WARN_ON_ONCE(!test_bit(PG_HEADLOCK, &head->wb_head->wb_flags));

	req = head;
	do {
		if (page_offset >= req->wb_pgbase &&
		    page_offset < (req->wb_pgbase + req->wb_bytes))
			return req;

		req = req->wb_this_page;
	} while (req != head);

	return NULL;
}

/*
 * nfs_page_group_covers_page
 * @head - head request of page group
 *
 * Return true if the page group with head @head covers the whole page,
 * returns false otherwise
 */
static bool nfs_page_group_covers_page(struct nfs_page *req)
{
	struct nfs_page *tmp;
	unsigned int pos = 0;
	unsigned int len = nfs_page_length(req->wb_page);

<<<<<<< HEAD
	nfs_page_group_lock(req, true);
=======
	nfs_page_group_lock(req, false);
>>>>>>> 9e82bf01

	do {
		tmp = nfs_page_group_search_locked(req->wb_head, pos);
		if (tmp) {
			/* no way this should happen */
			WARN_ON_ONCE(tmp->wb_pgbase != pos);
			pos += tmp->wb_bytes - (pos - tmp->wb_pgbase);
		}
	} while (tmp && pos < len);

	nfs_page_group_unlock(req);
	WARN_ON_ONCE(pos > len);
	return pos == len;
}

/* We can set the PG_uptodate flag if we see that a write request
 * covers the full page.
 */
static void nfs_mark_uptodate(struct nfs_page *req)
{
	if (PageUptodate(req->wb_page))
		return;
	if (!nfs_page_group_covers_page(req))
		return;
	SetPageUptodate(req->wb_page);
}

static int wb_priority(struct writeback_control *wbc)
{
	if (wbc->for_reclaim)
		return FLUSH_HIGHPRI | FLUSH_STABLE;
	if (wbc->for_kupdate || wbc->for_background)
		return FLUSH_LOWPRI | FLUSH_COND_STABLE;
	return FLUSH_COND_STABLE;
}

/*
 * NFS congestion control
 */

int nfs_congestion_kb;

#define NFS_CONGESTION_ON_THRESH 	(nfs_congestion_kb >> (PAGE_SHIFT-10))
#define NFS_CONGESTION_OFF_THRESH	\
	(NFS_CONGESTION_ON_THRESH - (NFS_CONGESTION_ON_THRESH >> 2))

static void nfs_set_page_writeback(struct page *page)
{
	struct nfs_server *nfss = NFS_SERVER(page_file_mapping(page)->host);
	int ret = test_set_page_writeback(page);

	WARN_ON_ONCE(ret != 0);

	if (atomic_long_inc_return(&nfss->writeback) >
			NFS_CONGESTION_ON_THRESH) {
		set_bdi_congested(&nfss->backing_dev_info,
					BLK_RW_ASYNC);
	}
}

static void nfs_end_page_writeback(struct nfs_page *req)
{
	struct inode *inode = page_file_mapping(req->wb_page)->host;
	struct nfs_server *nfss = NFS_SERVER(inode);

	if (!nfs_page_group_sync_on_bit(req, PG_WB_END))
		return;

	end_page_writeback(req->wb_page);
	if (atomic_long_dec_return(&nfss->writeback) < NFS_CONGESTION_OFF_THRESH)
		clear_bdi_congested(&nfss->backing_dev_info, BLK_RW_ASYNC);
}


/* nfs_page_group_clear_bits
 *   @req - an nfs request
 * clears all page group related bits from @req
 */
static void
nfs_page_group_clear_bits(struct nfs_page *req)
{
	clear_bit(PG_TEARDOWN, &req->wb_flags);
	clear_bit(PG_UNLOCKPAGE, &req->wb_flags);
	clear_bit(PG_UPTODATE, &req->wb_flags);
	clear_bit(PG_WB_END, &req->wb_flags);
	clear_bit(PG_REMOVE, &req->wb_flags);
}


/*
 * nfs_unroll_locks_and_wait -  unlock all newly locked reqs and wait on @req
 *
 * this is a helper function for nfs_lock_and_join_requests
 *
 * @inode - inode associated with request page group, must be holding inode lock
 * @head  - head request of page group, must be holding head lock
 * @req   - request that couldn't lock and needs to wait on the req bit lock
 * @nonblock - if true, don't actually wait
 *
 * NOTE: this must be called holding page_group bit lock and inode spin lock
 *       and BOTH will be released before returning.
 *
 * returns 0 on success, < 0 on error.
 */
static int
nfs_unroll_locks_and_wait(struct inode *inode, struct nfs_page *head,
			  struct nfs_page *req, bool nonblock)
	__releases(&inode->i_lock)
{
	struct nfs_page *tmp;
	int ret;

	/* relinquish all the locks successfully grabbed this run */
	for (tmp = head ; tmp != req; tmp = tmp->wb_this_page)
		nfs_unlock_request(tmp);

	WARN_ON_ONCE(test_bit(PG_TEARDOWN, &req->wb_flags));

	/* grab a ref on the request that will be waited on */
	kref_get(&req->wb_kref);

	nfs_page_group_unlock(head);
	spin_unlock(&inode->i_lock);

	/* release ref from nfs_page_find_head_request_locked */
	nfs_release_request(head);

	if (!nonblock)
		ret = nfs_wait_on_request(req);
	else
		ret = -EAGAIN;
	nfs_release_request(req);

	return ret;
}

/*
 * nfs_destroy_unlinked_subrequests - destroy recently unlinked subrequests
 *
 * @destroy_list - request list (using wb_this_page) terminated by @old_head
 * @old_head - the old head of the list
 *
 * All subrequests must be locked and removed from all lists, so at this point
 * they are only "active" in this function, and possibly in nfs_wait_on_request
 * with a reference held by some other context.
 */
static void
nfs_destroy_unlinked_subrequests(struct nfs_page *destroy_list,
				 struct nfs_page *old_head)
{
	while (destroy_list) {
		struct nfs_page *subreq = destroy_list;

		destroy_list = (subreq->wb_this_page == old_head) ?
				   NULL : subreq->wb_this_page;

		WARN_ON_ONCE(old_head != subreq->wb_head);

		/* make sure old group is not used */
		subreq->wb_head = subreq;
		subreq->wb_this_page = subreq;

		/* subreq is now totally disconnected from page group or any
		 * write / commit lists. last chance to wake any waiters */
		nfs_unlock_request(subreq);

		if (!test_bit(PG_TEARDOWN, &subreq->wb_flags)) {
			/* release ref on old head request */
			nfs_release_request(old_head);

			nfs_page_group_clear_bits(subreq);

			/* release the PG_INODE_REF reference */
			if (test_and_clear_bit(PG_INODE_REF, &subreq->wb_flags))
				nfs_release_request(subreq);
			else
				WARN_ON_ONCE(1);
		} else {
			WARN_ON_ONCE(test_bit(PG_CLEAN, &subreq->wb_flags));
			/* zombie requests have already released the last
			 * reference and were waiting on the rest of the
			 * group to complete. Since it's no longer part of a
			 * group, simply free the request */
			nfs_page_group_clear_bits(subreq);
			nfs_free_request(subreq);
		}
	}
}

/*
 * nfs_lock_and_join_requests - join all subreqs to the head req and return
 *                              a locked reference, cancelling any pending
 *                              operations for this page.
 *
 * @page - the page used to lookup the "page group" of nfs_page structures
 * @nonblock - if true, don't block waiting for request locks
 *
 * This function joins all sub requests to the head request by first
 * locking all requests in the group, cancelling any pending operations
 * and finally updating the head request to cover the whole range covered by
 * the (former) group.  All subrequests are removed from any write or commit
 * lists, unlinked from the group and destroyed.
 *
 * Returns a locked, referenced pointer to the head request - which after
 * this call is guaranteed to be the only request associated with the page.
 * Returns NULL if no requests are found for @page, or a ERR_PTR if an
 * error was encountered.
 */
static struct nfs_page *
nfs_lock_and_join_requests(struct page *page, bool nonblock)
{
	struct inode *inode = page_file_mapping(page)->host;
	struct nfs_page *head, *subreq;
	struct nfs_page *destroy_list = NULL;
	unsigned int total_bytes;
	int ret;

try_again:
	total_bytes = 0;

	WARN_ON_ONCE(destroy_list);

	spin_lock(&inode->i_lock);

	/*
	 * A reference is taken only on the head request which acts as a
	 * reference to the whole page group - the group will not be destroyed
	 * until the head reference is released.
	 */
	head = nfs_page_find_head_request_locked(NFS_I(inode), page);

	if (!head) {
		spin_unlock(&inode->i_lock);
		return NULL;
	}

	/* holding inode lock, so always make a non-blocking call to try the
	 * page group lock */
	ret = nfs_page_group_lock(head, true);
	if (ret < 0) {
		spin_unlock(&inode->i_lock);

		if (!nonblock && ret == -EAGAIN) {
			nfs_page_group_lock_wait(head);
			nfs_release_request(head);
			goto try_again;
		}

		nfs_release_request(head);
		return ERR_PTR(ret);
	}

	/* lock each request in the page group */
<<<<<<< HEAD
	ret = nfs_page_group_lock(head, false);
	if (ret < 0)
		return ERR_PTR(ret);
=======
>>>>>>> 9e82bf01
	subreq = head;
	do {
		/*
		 * Subrequests are always contiguous, non overlapping
		 * and in order. If not, it's a programming error.
		 */
		WARN_ON_ONCE(subreq->wb_offset !=
		     (head->wb_offset + total_bytes));

		/* keep track of how many bytes this group covers */
		total_bytes += subreq->wb_bytes;

		if (!nfs_lock_request(subreq)) {
			/* releases page group bit lock and
			 * inode spin lock and all references */
			ret = nfs_unroll_locks_and_wait(inode, head,
				subreq, nonblock);

			if (ret == 0)
				goto try_again;

			return ERR_PTR(ret);
		}

		subreq = subreq->wb_this_page;
	} while (subreq != head);

	/* Now that all requests are locked, make sure they aren't on any list.
	 * Commit list removal accounting is done after locks are dropped */
	subreq = head;
	do {
		nfs_clear_request_commit(subreq);
		subreq = subreq->wb_this_page;
	} while (subreq != head);

	/* unlink subrequests from head, destroy them later */
	if (head->wb_this_page != head) {
		/* destroy list will be terminated by head */
		destroy_list = head->wb_this_page;
		head->wb_this_page = head;

		/* change head request to cover whole range that
		 * the former page group covered */
		head->wb_bytes = total_bytes;
	}

	/*
	 * prepare head request to be added to new pgio descriptor
	 */
	nfs_page_group_clear_bits(head);

	/*
	 * some part of the group was still on the inode list - otherwise
	 * the group wouldn't be involved in async write.
	 * grab a reference for the head request, iff it needs one.
	 */
	if (!test_and_set_bit(PG_INODE_REF, &head->wb_flags))
		kref_get(&head->wb_kref);

	nfs_page_group_unlock(head);

	/* drop lock to clean uprequests on destroy list */
	spin_unlock(&inode->i_lock);

	nfs_destroy_unlinked_subrequests(destroy_list, head);

	/* still holds ref on head from nfs_page_find_head_request_locked
	 * and still has lock on head from lock loop */
	return head;
}

/*
 * Find an associated nfs write request, and prepare to flush it out
 * May return an error if the user signalled nfs_wait_on_request().
 */
static int nfs_page_async_flush(struct nfs_pageio_descriptor *pgio,
				struct page *page, bool nonblock)
{
	struct nfs_page *req;
	int ret = 0;

	req = nfs_lock_and_join_requests(page, nonblock);
	if (!req)
		goto out;
	ret = PTR_ERR(req);
	if (IS_ERR(req))
		goto out;

	nfs_set_page_writeback(page);
	WARN_ON_ONCE(test_bit(PG_CLEAN, &req->wb_flags));

	ret = 0;
	if (!nfs_pageio_add_request(pgio, req)) {
		nfs_redirty_request(req);
		ret = pgio->pg_error;
	}
out:
	return ret;
}

static int nfs_do_writepage(struct page *page, struct writeback_control *wbc, struct nfs_pageio_descriptor *pgio)
{
	struct inode *inode = page_file_mapping(page)->host;
	int ret;

	nfs_inc_stats(inode, NFSIOS_VFSWRITEPAGE);
	nfs_add_stats(inode, NFSIOS_WRITEPAGES, 1);

	nfs_pageio_cond_complete(pgio, page_file_index(page));
	ret = nfs_page_async_flush(pgio, page, wbc->sync_mode == WB_SYNC_NONE);
	if (ret == -EAGAIN) {
		redirty_page_for_writepage(wbc, page);
		ret = 0;
	}
	return ret;
}

/*
 * Write an mmapped page to the server.
 */
static int nfs_writepage_locked(struct page *page, struct writeback_control *wbc)
{
	struct nfs_pageio_descriptor pgio;
	int err;

	nfs_pageio_init_write(&pgio, page->mapping->host, wb_priority(wbc),
				false, &nfs_async_write_completion_ops);
	err = nfs_do_writepage(page, wbc, &pgio);
	nfs_pageio_complete(&pgio);
	if (err < 0)
		return err;
	if (pgio.pg_error < 0)
		return pgio.pg_error;
	return 0;
}

int nfs_writepage(struct page *page, struct writeback_control *wbc)
{
	int ret;

	ret = nfs_writepage_locked(page, wbc);
	unlock_page(page);
	return ret;
}

static int nfs_writepages_callback(struct page *page, struct writeback_control *wbc, void *data)
{
	int ret;

	ret = nfs_do_writepage(page, wbc, data);
	unlock_page(page);
	return ret;
}

int nfs_writepages(struct address_space *mapping, struct writeback_control *wbc)
{
	struct inode *inode = mapping->host;
	unsigned long *bitlock = &NFS_I(inode)->flags;
	struct nfs_pageio_descriptor pgio;
	int err;

	/* Stop dirtying of new pages while we sync */
	err = wait_on_bit_lock_action(bitlock, NFS_INO_FLUSHING,
			nfs_wait_bit_killable, TASK_KILLABLE);
	if (err)
		goto out_err;

	nfs_inc_stats(inode, NFSIOS_VFSWRITEPAGES);

	nfs_pageio_init_write(&pgio, inode, wb_priority(wbc), false,
				&nfs_async_write_completion_ops);
	err = write_cache_pages(mapping, wbc, nfs_writepages_callback, &pgio);
	nfs_pageio_complete(&pgio);

	clear_bit_unlock(NFS_INO_FLUSHING, bitlock);
	smp_mb__after_atomic();
	wake_up_bit(bitlock, NFS_INO_FLUSHING);

	if (err < 0)
		goto out_err;
	err = pgio.pg_error;
	if (err < 0)
		goto out_err;
	return 0;
out_err:
	return err;
}

/*
 * Insert a write request into an inode
 */
static void nfs_inode_add_request(struct inode *inode, struct nfs_page *req)
{
	struct nfs_inode *nfsi = NFS_I(inode);

	WARN_ON_ONCE(req->wb_this_page != req);

	/* Lock the request! */
	nfs_lock_request(req);

	spin_lock(&inode->i_lock);
	if (!nfsi->npages && NFS_PROTO(inode)->have_delegation(inode, FMODE_WRITE))
		inode->i_version++;
	/*
	 * Swap-space should not get truncated. Hence no need to plug the race
	 * with invalidate/truncate.
	 */
	if (likely(!PageSwapCache(req->wb_page))) {
		set_bit(PG_MAPPED, &req->wb_flags);
		SetPagePrivate(req->wb_page);
		set_page_private(req->wb_page, (unsigned long)req);
	}
	nfsi->npages++;
	/* this a head request for a page group - mark it as having an
	 * extra reference so sub groups can follow suit */
	WARN_ON(test_and_set_bit(PG_INODE_REF, &req->wb_flags));
	kref_get(&req->wb_kref);
	spin_unlock(&inode->i_lock);
}

/*
 * Remove a write request from an inode
 */
static void nfs_inode_remove_request(struct nfs_page *req)
{
	struct inode *inode = req->wb_context->dentry->d_inode;
	struct nfs_inode *nfsi = NFS_I(inode);
	struct nfs_page *head;

	if (nfs_page_group_sync_on_bit(req, PG_REMOVE)) {
		head = req->wb_head;

		spin_lock(&inode->i_lock);
		if (likely(!PageSwapCache(head->wb_page))) {
			set_page_private(head->wb_page, 0);
			ClearPagePrivate(head->wb_page);
			clear_bit(PG_MAPPED, &head->wb_flags);
		}
		nfsi->npages--;
		spin_unlock(&inode->i_lock);
	}

	if (test_and_clear_bit(PG_INODE_REF, &req->wb_flags))
		nfs_release_request(req);
	else
		WARN_ON_ONCE(1);
}

static void
nfs_mark_request_dirty(struct nfs_page *req)
{
	__set_page_dirty_nobuffers(req->wb_page);
}

#if IS_ENABLED(CONFIG_NFS_V3) || IS_ENABLED(CONFIG_NFS_V4)
/**
 * nfs_request_add_commit_list - add request to a commit list
 * @req: pointer to a struct nfs_page
 * @dst: commit list head
 * @cinfo: holds list lock and accounting info
 *
 * This sets the PG_CLEAN bit, updates the cinfo count of
 * number of outstanding requests requiring a commit as well as
 * the MM page stats.
 *
 * The caller must _not_ hold the cinfo->lock, but must be
 * holding the nfs_page lock.
 */
void
nfs_request_add_commit_list(struct nfs_page *req, struct list_head *dst,
			    struct nfs_commit_info *cinfo)
{
	set_bit(PG_CLEAN, &(req)->wb_flags);
	spin_lock(cinfo->lock);
	nfs_list_add_request(req, dst);
	cinfo->mds->ncommit++;
	spin_unlock(cinfo->lock);
	if (!cinfo->dreq) {
		inc_zone_page_state(req->wb_page, NR_UNSTABLE_NFS);
		inc_bdi_stat(page_file_mapping(req->wb_page)->backing_dev_info,
			     BDI_RECLAIMABLE);
		__mark_inode_dirty(req->wb_context->dentry->d_inode,
				   I_DIRTY_DATASYNC);
	}
}
EXPORT_SYMBOL_GPL(nfs_request_add_commit_list);

/**
 * nfs_request_remove_commit_list - Remove request from a commit list
 * @req: pointer to a nfs_page
 * @cinfo: holds list lock and accounting info
 *
 * This clears the PG_CLEAN bit, and updates the cinfo's count of
 * number of outstanding requests requiring a commit
 * It does not update the MM page stats.
 *
 * The caller _must_ hold the cinfo->lock and the nfs_page lock.
 */
void
nfs_request_remove_commit_list(struct nfs_page *req,
			       struct nfs_commit_info *cinfo)
{
	if (!test_and_clear_bit(PG_CLEAN, &(req)->wb_flags))
		return;
	nfs_list_remove_request(req);
	cinfo->mds->ncommit--;
}
EXPORT_SYMBOL_GPL(nfs_request_remove_commit_list);

static void nfs_init_cinfo_from_inode(struct nfs_commit_info *cinfo,
				      struct inode *inode)
{
	cinfo->lock = &inode->i_lock;
	cinfo->mds = &NFS_I(inode)->commit_info;
	cinfo->ds = pnfs_get_ds_info(inode);
	cinfo->dreq = NULL;
	cinfo->completion_ops = &nfs_commit_completion_ops;
}

void nfs_init_cinfo(struct nfs_commit_info *cinfo,
		    struct inode *inode,
		    struct nfs_direct_req *dreq)
{
	if (dreq)
		nfs_init_cinfo_from_dreq(cinfo, dreq);
	else
		nfs_init_cinfo_from_inode(cinfo, inode);
}
EXPORT_SYMBOL_GPL(nfs_init_cinfo);

/*
 * Add a request to the inode's commit list.
 */
void
nfs_mark_request_commit(struct nfs_page *req, struct pnfs_layout_segment *lseg,
			struct nfs_commit_info *cinfo)
{
	if (pnfs_mark_request_commit(req, lseg, cinfo))
		return;
	nfs_request_add_commit_list(req, &cinfo->mds->list, cinfo);
}

static void
nfs_clear_page_commit(struct page *page)
{
	dec_zone_page_state(page, NR_UNSTABLE_NFS);
	dec_bdi_stat(page_file_mapping(page)->backing_dev_info, BDI_RECLAIMABLE);
}

/* Called holding inode (/cinfo) lock */
static void
nfs_clear_request_commit(struct nfs_page *req)
{
	if (test_bit(PG_CLEAN, &req->wb_flags)) {
		struct inode *inode = req->wb_context->dentry->d_inode;
		struct nfs_commit_info cinfo;

		nfs_init_cinfo_from_inode(&cinfo, inode);
		if (!pnfs_clear_request_commit(req, &cinfo)) {
			nfs_request_remove_commit_list(req, &cinfo);
		}
		nfs_clear_page_commit(req->wb_page);
	}
}

int nfs_write_need_commit(struct nfs_pgio_header *hdr)
{
	if (hdr->verf.committed == NFS_DATA_SYNC)
		return hdr->lseg == NULL;
	return hdr->verf.committed != NFS_FILE_SYNC;
}

#else
static void nfs_init_cinfo_from_inode(struct nfs_commit_info *cinfo,
				      struct inode *inode)
{
}

void nfs_init_cinfo(struct nfs_commit_info *cinfo,
		    struct inode *inode,
		    struct nfs_direct_req *dreq)
{
}

void
nfs_mark_request_commit(struct nfs_page *req, struct pnfs_layout_segment *lseg,
			struct nfs_commit_info *cinfo)
{
}

static void
nfs_clear_request_commit(struct nfs_page *req)
{
}

int nfs_write_need_commit(struct nfs_pgio_header *hdr)
{
	return 0;
}

#endif

static void nfs_write_completion(struct nfs_pgio_header *hdr)
{
	struct nfs_commit_info cinfo;
	unsigned long bytes = 0;

	if (test_bit(NFS_IOHDR_REDO, &hdr->flags))
		goto out;
	nfs_init_cinfo_from_inode(&cinfo, hdr->inode);
	while (!list_empty(&hdr->pages)) {
		struct nfs_page *req = nfs_list_entry(hdr->pages.next);

		bytes += req->wb_bytes;
		nfs_list_remove_request(req);
		if (test_bit(NFS_IOHDR_ERROR, &hdr->flags) &&
		    (hdr->good_bytes < bytes)) {
			nfs_set_pageerror(req->wb_page);
			nfs_context_set_write_error(req->wb_context, hdr->error);
			goto remove_req;
		}
		if (nfs_write_need_commit(hdr)) {
			memcpy(&req->wb_verf, &hdr->verf.verifier, sizeof(req->wb_verf));
			nfs_mark_request_commit(req, hdr->lseg, &cinfo);
			goto next;
		}
remove_req:
		nfs_inode_remove_request(req);
next:
		nfs_unlock_request(req);
		nfs_end_page_writeback(req);
		nfs_release_request(req);
	}
out:
	hdr->release(hdr);
}

#if  IS_ENABLED(CONFIG_NFS_V3) || IS_ENABLED(CONFIG_NFS_V4)
unsigned long
nfs_reqs_to_commit(struct nfs_commit_info *cinfo)
{
	return cinfo->mds->ncommit;
}

/* cinfo->lock held by caller */
int
nfs_scan_commit_list(struct list_head *src, struct list_head *dst,
		     struct nfs_commit_info *cinfo, int max)
{
	struct nfs_page *req, *tmp;
	int ret = 0;

	list_for_each_entry_safe(req, tmp, src, wb_list) {
		if (!nfs_lock_request(req))
			continue;
		kref_get(&req->wb_kref);
		if (cond_resched_lock(cinfo->lock))
			list_safe_reset_next(req, tmp, wb_list);
		nfs_request_remove_commit_list(req, cinfo);
		nfs_list_add_request(req, dst);
		ret++;
		if ((ret == max) && !cinfo->dreq)
			break;
	}
	return ret;
}

/*
 * nfs_scan_commit - Scan an inode for commit requests
 * @inode: NFS inode to scan
 * @dst: mds destination list
 * @cinfo: mds and ds lists of reqs ready to commit
 *
 * Moves requests from the inode's 'commit' request list.
 * The requests are *not* checked to ensure that they form a contiguous set.
 */
int
nfs_scan_commit(struct inode *inode, struct list_head *dst,
		struct nfs_commit_info *cinfo)
{
	int ret = 0;

	spin_lock(cinfo->lock);
	if (cinfo->mds->ncommit > 0) {
		const int max = INT_MAX;

		ret = nfs_scan_commit_list(&cinfo->mds->list, dst,
					   cinfo, max);
		ret += pnfs_scan_commit_lists(inode, cinfo, max - ret);
	}
	spin_unlock(cinfo->lock);
	return ret;
}

#else
unsigned long nfs_reqs_to_commit(struct nfs_commit_info *cinfo)
{
	return 0;
}

int nfs_scan_commit(struct inode *inode, struct list_head *dst,
		    struct nfs_commit_info *cinfo)
{
	return 0;
}
#endif

/*
 * Search for an existing write request, and attempt to update
 * it to reflect a new dirty region on a given page.
 *
 * If the attempt fails, then the existing request is flushed out
 * to disk.
 */
static struct nfs_page *nfs_try_to_update_request(struct inode *inode,
		struct page *page,
		unsigned int offset,
		unsigned int bytes)
{
	struct nfs_page *req;
	unsigned int rqend;
	unsigned int end;
	int error;

	if (!PagePrivate(page))
		return NULL;

	end = offset + bytes;
	spin_lock(&inode->i_lock);

	for (;;) {
		req = nfs_page_find_head_request_locked(NFS_I(inode), page);
		if (req == NULL)
			goto out_unlock;

		/* should be handled by nfs_flush_incompatible */
		WARN_ON_ONCE(req->wb_head != req);
		WARN_ON_ONCE(req->wb_this_page != req);

		rqend = req->wb_offset + req->wb_bytes;
		/*
		 * Tell the caller to flush out the request if
		 * the offsets are non-contiguous.
		 * Note: nfs_flush_incompatible() will already
		 * have flushed out requests having wrong owners.
		 */
		if (offset > rqend
		    || end < req->wb_offset)
			goto out_flushme;

		if (nfs_lock_request(req))
			break;

		/* The request is locked, so wait and then retry */
		spin_unlock(&inode->i_lock);
		error = nfs_wait_on_request(req);
		nfs_release_request(req);
		if (error != 0)
			goto out_err;
		spin_lock(&inode->i_lock);
	}

	/* Okay, the request matches. Update the region */
	if (offset < req->wb_offset) {
		req->wb_offset = offset;
		req->wb_pgbase = offset;
	}
	if (end > rqend)
		req->wb_bytes = end - req->wb_offset;
	else
		req->wb_bytes = rqend - req->wb_offset;
out_unlock:
	if (req)
		nfs_clear_request_commit(req);
	spin_unlock(&inode->i_lock);
	return req;
out_flushme:
	spin_unlock(&inode->i_lock);
	nfs_release_request(req);
	error = nfs_wb_page(inode, page);
out_err:
	return ERR_PTR(error);
}

/*
 * Try to update an existing write request, or create one if there is none.
 *
 * Note: Should always be called with the Page Lock held to prevent races
 * if we have to add a new request. Also assumes that the caller has
 * already called nfs_flush_incompatible() if necessary.
 */
static struct nfs_page * nfs_setup_write_request(struct nfs_open_context* ctx,
		struct page *page, unsigned int offset, unsigned int bytes)
{
	struct inode *inode = page_file_mapping(page)->host;
	struct nfs_page	*req;

	req = nfs_try_to_update_request(inode, page, offset, bytes);
	if (req != NULL)
		goto out;
	req = nfs_create_request(ctx, page, NULL, offset, bytes);
	if (IS_ERR(req))
		goto out;
	nfs_inode_add_request(inode, req);
out:
	return req;
}

static int nfs_writepage_setup(struct nfs_open_context *ctx, struct page *page,
		unsigned int offset, unsigned int count)
{
	struct nfs_page	*req;

	req = nfs_setup_write_request(ctx, page, offset, count);
	if (IS_ERR(req))
		return PTR_ERR(req);
	/* Update file length */
	nfs_grow_file(page, offset, count);
	nfs_mark_uptodate(req);
	nfs_mark_request_dirty(req);
	nfs_unlock_and_release_request(req);
	return 0;
}

int nfs_flush_incompatible(struct file *file, struct page *page)
{
	struct nfs_open_context *ctx = nfs_file_open_context(file);
	struct nfs_lock_context *l_ctx;
	struct nfs_page	*req;
	int do_flush, status;
	/*
	 * Look for a request corresponding to this page. If there
	 * is one, and it belongs to another file, we flush it out
	 * before we try to copy anything into the page. Do this
	 * due to the lack of an ACCESS-type call in NFSv2.
	 * Also do the same if we find a request from an existing
	 * dropped page.
	 */
	do {
		req = nfs_page_find_head_request(page);
		if (req == NULL)
			return 0;
		l_ctx = req->wb_lock_context;
		do_flush = req->wb_page != page || req->wb_context != ctx;
		/* for now, flush if more than 1 request in page_group */
		do_flush |= req->wb_this_page != req;
		if (l_ctx && ctx->dentry->d_inode->i_flock != NULL) {
			do_flush |= l_ctx->lockowner.l_owner != current->files
				|| l_ctx->lockowner.l_pid != current->tgid;
		}
		nfs_release_request(req);
		if (!do_flush)
			return 0;
		status = nfs_wb_page(page_file_mapping(page)->host, page);
	} while (status == 0);
	return status;
}

/*
 * Avoid buffered writes when a open context credential's key would
 * expire soon.
 *
 * Returns -EACCES if the key will expire within RPC_KEY_EXPIRE_FAIL.
 *
 * Return 0 and set a credential flag which triggers the inode to flush
 * and performs  NFS_FILE_SYNC writes if the key will expired within
 * RPC_KEY_EXPIRE_TIMEO.
 */
int
nfs_key_timeout_notify(struct file *filp, struct inode *inode)
{
	struct nfs_open_context *ctx = nfs_file_open_context(filp);
	struct rpc_auth *auth = NFS_SERVER(inode)->client->cl_auth;

	return rpcauth_key_timeout_notify(auth, ctx->cred);
}

/*
 * Test if the open context credential key is marked to expire soon.
 */
bool nfs_ctx_key_to_expire(struct nfs_open_context *ctx)
{
	return rpcauth_cred_key_to_expire(ctx->cred);
}

/*
 * If the page cache is marked as unsafe or invalid, then we can't rely on
 * the PageUptodate() flag. In this case, we will need to turn off
 * write optimisations that depend on the page contents being correct.
 */
static bool nfs_write_pageuptodate(struct page *page, struct inode *inode)
{
	struct nfs_inode *nfsi = NFS_I(inode);

	if (nfs_have_delegated_attributes(inode))
		goto out;
	if (nfsi->cache_validity & NFS_INO_REVAL_PAGECACHE)
		return false;
	smp_rmb();
	if (test_bit(NFS_INO_INVALIDATING, &nfsi->flags))
		return false;
out:
	if (nfsi->cache_validity & NFS_INO_INVALID_DATA)
		return false;
	return PageUptodate(page) != 0;
}

/* If we know the page is up to date, and we're not using byte range locks (or
 * if we have the whole file locked for writing), it may be more efficient to
 * extend the write to cover the entire page in order to avoid fragmentation
 * inefficiencies.
 *
 * If the file is opened for synchronous writes then we can just skip the rest
 * of the checks.
 */
static int nfs_can_extend_write(struct file *file, struct page *page, struct inode *inode)
{
	if (file->f_flags & O_DSYNC)
		return 0;
	if (!nfs_write_pageuptodate(page, inode))
		return 0;
	if (NFS_PROTO(inode)->have_delegation(inode, FMODE_WRITE))
		return 1;
	if (inode->i_flock == NULL || (inode->i_flock->fl_start == 0 &&
			inode->i_flock->fl_end == OFFSET_MAX &&
			inode->i_flock->fl_type != F_RDLCK))
		return 1;
	return 0;
}

/*
 * Update and possibly write a cached page of an NFS file.
 *
 * XXX: Keep an eye on generic_file_read to make sure it doesn't do bad
 * things with a page scheduled for an RPC call (e.g. invalidate it).
 */
int nfs_updatepage(struct file *file, struct page *page,
		unsigned int offset, unsigned int count)
{
	struct nfs_open_context *ctx = nfs_file_open_context(file);
	struct inode	*inode = page_file_mapping(page)->host;
	int		status = 0;

	nfs_inc_stats(inode, NFSIOS_VFSUPDATEPAGE);

	dprintk("NFS:       nfs_updatepage(%pD2 %d@%lld)\n",
		file, count, (long long)(page_file_offset(page) + offset));

	if (nfs_can_extend_write(file, page, inode)) {
		count = max(count + offset, nfs_page_length(page));
		offset = 0;
	}

	status = nfs_writepage_setup(ctx, page, offset, count);
	if (status < 0)
		nfs_set_pageerror(page);
	else
		__set_page_dirty_nobuffers(page);

	dprintk("NFS:       nfs_updatepage returns %d (isize %lld)\n",
			status, (long long)i_size_read(inode));
	return status;
}

static int flush_task_priority(int how)
{
	switch (how & (FLUSH_HIGHPRI|FLUSH_LOWPRI)) {
		case FLUSH_HIGHPRI:
			return RPC_PRIORITY_HIGH;
		case FLUSH_LOWPRI:
			return RPC_PRIORITY_LOW;
	}
	return RPC_PRIORITY_NORMAL;
}

static void nfs_initiate_write(struct nfs_pgio_header *hdr,
			       struct rpc_message *msg,
			       struct rpc_task_setup *task_setup_data, int how)
{
	struct inode *inode = hdr->inode;
	int priority = flush_task_priority(how);

	task_setup_data->priority = priority;
	NFS_PROTO(inode)->write_setup(hdr, msg);

	nfs4_state_protect_write(NFS_SERVER(inode)->nfs_client,
				 &task_setup_data->rpc_client, msg, hdr);
}

/* If a nfs_flush_* function fails, it should remove reqs from @head and
 * call this on each, which will prepare them to be retried on next
 * writeback using standard nfs.
 */
static void nfs_redirty_request(struct nfs_page *req)
{
	nfs_mark_request_dirty(req);
	nfs_unlock_request(req);
	nfs_end_page_writeback(req);
	nfs_release_request(req);
}

static void nfs_async_write_error(struct list_head *head)
{
	struct nfs_page	*req;

	while (!list_empty(head)) {
		req = nfs_list_entry(head->next);
		nfs_list_remove_request(req);
		nfs_redirty_request(req);
	}
}

static const struct nfs_pgio_completion_ops nfs_async_write_completion_ops = {
	.error_cleanup = nfs_async_write_error,
	.completion = nfs_write_completion,
};

void nfs_pageio_init_write(struct nfs_pageio_descriptor *pgio,
			       struct inode *inode, int ioflags, bool force_mds,
			       const struct nfs_pgio_completion_ops *compl_ops)
{
	struct nfs_server *server = NFS_SERVER(inode);
	const struct nfs_pageio_ops *pg_ops = &nfs_pgio_rw_ops;

#ifdef CONFIG_NFS_V4_1
	if (server->pnfs_curr_ld && !force_mds)
		pg_ops = server->pnfs_curr_ld->pg_write_ops;
#endif
	nfs_pageio_init(pgio, inode, pg_ops, compl_ops, &nfs_rw_write_ops,
			server->wsize, ioflags);
}
EXPORT_SYMBOL_GPL(nfs_pageio_init_write);

void nfs_pageio_reset_write_mds(struct nfs_pageio_descriptor *pgio)
{
	pgio->pg_ops = &nfs_pgio_rw_ops;
	pgio->pg_bsize = NFS_SERVER(pgio->pg_inode)->wsize;
}
EXPORT_SYMBOL_GPL(nfs_pageio_reset_write_mds);


void nfs_commit_prepare(struct rpc_task *task, void *calldata)
{
	struct nfs_commit_data *data = calldata;

	NFS_PROTO(data->inode)->commit_rpc_prepare(task, data);
}

static void nfs_writeback_release_common(struct nfs_pgio_header *hdr)
{
	/* do nothing! */
}

/*
 * Special version of should_remove_suid() that ignores capabilities.
 */
static int nfs_should_remove_suid(const struct inode *inode)
{
	umode_t mode = inode->i_mode;
	int kill = 0;

	/* suid always must be killed */
	if (unlikely(mode & S_ISUID))
		kill = ATTR_KILL_SUID;

	/*
	 * sgid without any exec bits is just a mandatory locking mark; leave
	 * it alone.  If some exec bits are set, it's a real sgid; kill it.
	 */
	if (unlikely((mode & S_ISGID) && (mode & S_IXGRP)))
		kill |= ATTR_KILL_SGID;

	if (unlikely(kill && S_ISREG(mode)))
		return kill;

	return 0;
}

/*
 * This function is called when the WRITE call is complete.
 */
static int nfs_writeback_done(struct rpc_task *task,
			      struct nfs_pgio_header *hdr,
			      struct inode *inode)
{
	int status;

	/*
	 * ->write_done will attempt to use post-op attributes to detect
	 * conflicting writes by other clients.  A strict interpretation
	 * of close-to-open would allow us to continue caching even if
	 * another writer had changed the file, but some applications
	 * depend on tighter cache coherency when writing.
	 */
	status = NFS_PROTO(inode)->write_done(task, hdr);
	if (status != 0)
		return status;
	nfs_add_stats(inode, NFSIOS_SERVERWRITTENBYTES, hdr->res.count);

#if IS_ENABLED(CONFIG_NFS_V3) || IS_ENABLED(CONFIG_NFS_V4)
	if (hdr->res.verf->committed < hdr->args.stable &&
	    task->tk_status >= 0) {
		/* We tried a write call, but the server did not
		 * commit data to stable storage even though we
		 * requested it.
		 * Note: There is a known bug in Tru64 < 5.0 in which
		 *	 the server reports NFS_DATA_SYNC, but performs
		 *	 NFS_FILE_SYNC. We therefore implement this checking
		 *	 as a dprintk() in order to avoid filling syslog.
		 */
		static unsigned long    complain;

		/* Note this will print the MDS for a DS write */
		if (time_before(complain, jiffies)) {
			dprintk("NFS:       faulty NFS server %s:"
				" (committed = %d) != (stable = %d)\n",
				NFS_SERVER(inode)->nfs_client->cl_hostname,
				hdr->res.verf->committed, hdr->args.stable);
			complain = jiffies + 300 * HZ;
		}
	}
#endif

	/* Deal with the suid/sgid bit corner case */
	if (nfs_should_remove_suid(inode))
		nfs_mark_for_revalidate(inode);
	return 0;
}

/*
 * This function is called when the WRITE call is complete.
 */
static void nfs_writeback_result(struct rpc_task *task,
				 struct nfs_pgio_header *hdr)
{
	struct nfs_pgio_args	*argp = &hdr->args;
	struct nfs_pgio_res	*resp = &hdr->res;

	if (resp->count < argp->count) {
		static unsigned long    complain;

		/* This a short write! */
		nfs_inc_stats(hdr->inode, NFSIOS_SHORTWRITE);

		/* Has the server at least made some progress? */
		if (resp->count == 0) {
			if (time_before(complain, jiffies)) {
				printk(KERN_WARNING
				       "NFS: Server wrote zero bytes, expected %u.\n",
				       argp->count);
				complain = jiffies + 300 * HZ;
			}
			nfs_set_pgio_error(hdr, -EIO, argp->offset);
			task->tk_status = -EIO;
			return;
		}
		/* Was this an NFSv2 write or an NFSv3 stable write? */
		if (resp->verf->committed != NFS_UNSTABLE) {
			/* Resend from where the server left off */
			hdr->mds_offset += resp->count;
			argp->offset += resp->count;
			argp->pgbase += resp->count;
			argp->count -= resp->count;
		} else {
			/* Resend as a stable write in order to avoid
			 * headaches in the case of a server crash.
			 */
			argp->stable = NFS_FILE_SYNC;
		}
		rpc_restart_call_prepare(task);
	}
}


#if IS_ENABLED(CONFIG_NFS_V3) || IS_ENABLED(CONFIG_NFS_V4)
static int nfs_commit_set_lock(struct nfs_inode *nfsi, int may_wait)
{
	int ret;

	if (!test_and_set_bit(NFS_INO_COMMIT, &nfsi->flags))
		return 1;
	if (!may_wait)
		return 0;
	ret = out_of_line_wait_on_bit_lock(&nfsi->flags,
				NFS_INO_COMMIT,
				nfs_wait_bit_killable,
				TASK_KILLABLE);
	return (ret < 0) ? ret : 1;
}

static void nfs_commit_clear_lock(struct nfs_inode *nfsi)
{
	clear_bit(NFS_INO_COMMIT, &nfsi->flags);
	smp_mb__after_atomic();
	wake_up_bit(&nfsi->flags, NFS_INO_COMMIT);
}

void nfs_commitdata_release(struct nfs_commit_data *data)
{
	put_nfs_open_context(data->context);
	nfs_commit_free(data);
}
EXPORT_SYMBOL_GPL(nfs_commitdata_release);

int nfs_initiate_commit(struct rpc_clnt *clnt, struct nfs_commit_data *data,
			const struct rpc_call_ops *call_ops,
			int how, int flags)
{
	struct rpc_task *task;
	int priority = flush_task_priority(how);
	struct rpc_message msg = {
		.rpc_argp = &data->args,
		.rpc_resp = &data->res,
		.rpc_cred = data->cred,
	};
	struct rpc_task_setup task_setup_data = {
		.task = &data->task,
		.rpc_client = clnt,
		.rpc_message = &msg,
		.callback_ops = call_ops,
		.callback_data = data,
		.workqueue = nfsiod_workqueue,
		.flags = RPC_TASK_ASYNC | flags,
		.priority = priority,
	};
	/* Set up the initial task struct.  */
	NFS_PROTO(data->inode)->commit_setup(data, &msg);

	dprintk("NFS: %5u initiated commit call\n", data->task.tk_pid);

	nfs4_state_protect(NFS_SERVER(data->inode)->nfs_client,
		NFS_SP4_MACH_CRED_COMMIT, &task_setup_data.rpc_client, &msg);

	task = rpc_run_task(&task_setup_data);
	if (IS_ERR(task))
		return PTR_ERR(task);
	if (how & FLUSH_SYNC)
		rpc_wait_for_completion_task(task);
	rpc_put_task(task);
	return 0;
}
EXPORT_SYMBOL_GPL(nfs_initiate_commit);

/*
 * Set up the argument/result storage required for the RPC call.
 */
void nfs_init_commit(struct nfs_commit_data *data,
		     struct list_head *head,
		     struct pnfs_layout_segment *lseg,
		     struct nfs_commit_info *cinfo)
{
	struct nfs_page *first = nfs_list_entry(head->next);
	struct inode *inode = first->wb_context->dentry->d_inode;

	/* Set up the RPC argument and reply structs
	 * NB: take care not to mess about with data->commit et al. */

	list_splice_init(head, &data->pages);

	data->inode	  = inode;
	data->cred	  = first->wb_context->cred;
	data->lseg	  = lseg; /* reference transferred */
	data->mds_ops     = &nfs_commit_ops;
	data->completion_ops = cinfo->completion_ops;
	data->dreq	  = cinfo->dreq;

	data->args.fh     = NFS_FH(data->inode);
	/* Note: we always request a commit of the entire inode */
	data->args.offset = 0;
	data->args.count  = 0;
	data->context     = get_nfs_open_context(first->wb_context);
	data->res.fattr   = &data->fattr;
	data->res.verf    = &data->verf;
	nfs_fattr_init(&data->fattr);
}
EXPORT_SYMBOL_GPL(nfs_init_commit);

void nfs_retry_commit(struct list_head *page_list,
		      struct pnfs_layout_segment *lseg,
		      struct nfs_commit_info *cinfo)
{
	struct nfs_page *req;

	while (!list_empty(page_list)) {
		req = nfs_list_entry(page_list->next);
		nfs_list_remove_request(req);
		nfs_mark_request_commit(req, lseg, cinfo);
		if (!cinfo->dreq) {
			dec_zone_page_state(req->wb_page, NR_UNSTABLE_NFS);
			dec_bdi_stat(page_file_mapping(req->wb_page)->backing_dev_info,
				     BDI_RECLAIMABLE);
		}
		nfs_unlock_and_release_request(req);
	}
}
EXPORT_SYMBOL_GPL(nfs_retry_commit);

/*
 * Commit dirty pages
 */
static int
nfs_commit_list(struct inode *inode, struct list_head *head, int how,
		struct nfs_commit_info *cinfo)
{
	struct nfs_commit_data	*data;

	data = nfs_commitdata_alloc();

	if (!data)
		goto out_bad;

	/* Set up the argument struct */
	nfs_init_commit(data, head, NULL, cinfo);
	atomic_inc(&cinfo->mds->rpcs_out);
	return nfs_initiate_commit(NFS_CLIENT(inode), data, data->mds_ops,
				   how, 0);
 out_bad:
	nfs_retry_commit(head, NULL, cinfo);
	cinfo->completion_ops->error_cleanup(NFS_I(inode));
	return -ENOMEM;
}

/*
 * COMMIT call returned
 */
static void nfs_commit_done(struct rpc_task *task, void *calldata)
{
	struct nfs_commit_data	*data = calldata;

        dprintk("NFS: %5u nfs_commit_done (status %d)\n",
                                task->tk_pid, task->tk_status);

	/* Call the NFS version-specific code */
	NFS_PROTO(data->inode)->commit_done(task, data);
}

static void nfs_commit_release_pages(struct nfs_commit_data *data)
{
	struct nfs_page	*req;
	int status = data->task.tk_status;
	struct nfs_commit_info cinfo;

	while (!list_empty(&data->pages)) {
		req = nfs_list_entry(data->pages.next);
		nfs_list_remove_request(req);
		nfs_clear_page_commit(req->wb_page);

		dprintk("NFS:       commit (%s/%llu %d@%lld)",
			req->wb_context->dentry->d_sb->s_id,
			(unsigned long long)NFS_FILEID(req->wb_context->dentry->d_inode),
			req->wb_bytes,
			(long long)req_offset(req));
		if (status < 0) {
			nfs_context_set_write_error(req->wb_context, status);
			nfs_inode_remove_request(req);
			dprintk(", error = %d\n", status);
			goto next;
		}

		/* Okay, COMMIT succeeded, apparently. Check the verifier
		 * returned by the server against all stored verfs. */
		if (!memcmp(&req->wb_verf, &data->verf.verifier, sizeof(req->wb_verf))) {
			/* We have a match */
			nfs_inode_remove_request(req);
			dprintk(" OK\n");
			goto next;
		}
		/* We have a mismatch. Write the page again */
		dprintk(" mismatch\n");
		nfs_mark_request_dirty(req);
		set_bit(NFS_CONTEXT_RESEND_WRITES, &req->wb_context->flags);
	next:
		nfs_unlock_and_release_request(req);
	}
	nfs_init_cinfo(&cinfo, data->inode, data->dreq);
	if (atomic_dec_and_test(&cinfo.mds->rpcs_out))
		nfs_commit_clear_lock(NFS_I(data->inode));
}

static void nfs_commit_release(void *calldata)
{
	struct nfs_commit_data *data = calldata;

	data->completion_ops->completion(data);
	nfs_commitdata_release(calldata);
}

static const struct rpc_call_ops nfs_commit_ops = {
	.rpc_call_prepare = nfs_commit_prepare,
	.rpc_call_done = nfs_commit_done,
	.rpc_release = nfs_commit_release,
};

static const struct nfs_commit_completion_ops nfs_commit_completion_ops = {
	.completion = nfs_commit_release_pages,
	.error_cleanup = nfs_commit_clear_lock,
};

int nfs_generic_commit_list(struct inode *inode, struct list_head *head,
			    int how, struct nfs_commit_info *cinfo)
{
	int status;

	status = pnfs_commit_list(inode, head, how, cinfo);
	if (status == PNFS_NOT_ATTEMPTED)
		status = nfs_commit_list(inode, head, how, cinfo);
	return status;
}

int nfs_commit_inode(struct inode *inode, int how)
{
	LIST_HEAD(head);
	struct nfs_commit_info cinfo;
	int may_wait = how & FLUSH_SYNC;
	int res;

	res = nfs_commit_set_lock(NFS_I(inode), may_wait);
	if (res <= 0)
		goto out_mark_dirty;
	nfs_init_cinfo_from_inode(&cinfo, inode);
	res = nfs_scan_commit(inode, &head, &cinfo);
	if (res) {
		int error;

		error = nfs_generic_commit_list(inode, &head, how, &cinfo);
		if (error < 0)
			return error;
		if (!may_wait)
			goto out_mark_dirty;
		error = wait_on_bit_action(&NFS_I(inode)->flags,
				NFS_INO_COMMIT,
				nfs_wait_bit_killable,
				TASK_KILLABLE);
		if (error < 0)
			return error;
	} else
		nfs_commit_clear_lock(NFS_I(inode));
	return res;
	/* Note: If we exit without ensuring that the commit is complete,
	 * we must mark the inode as dirty. Otherwise, future calls to
	 * sync_inode() with the WB_SYNC_ALL flag set will fail to ensure
	 * that the data is on the disk.
	 */
out_mark_dirty:
	__mark_inode_dirty(inode, I_DIRTY_DATASYNC);
	return res;
}

static int nfs_commit_unstable_pages(struct inode *inode, struct writeback_control *wbc)
{
	struct nfs_inode *nfsi = NFS_I(inode);
	int flags = FLUSH_SYNC;
	int ret = 0;

	/* no commits means nothing needs to be done */
	if (!nfsi->commit_info.ncommit)
		return ret;

	if (wbc->sync_mode == WB_SYNC_NONE) {
		/* Don't commit yet if this is a non-blocking flush and there
		 * are a lot of outstanding writes for this mapping.
		 */
		if (nfsi->commit_info.ncommit <= (nfsi->npages >> 1))
			goto out_mark_dirty;

		/* don't wait for the COMMIT response */
		flags = 0;
	}

	ret = nfs_commit_inode(inode, flags);
	if (ret >= 0) {
		if (wbc->sync_mode == WB_SYNC_NONE) {
			if (ret < wbc->nr_to_write)
				wbc->nr_to_write -= ret;
			else
				wbc->nr_to_write = 0;
		}
		return 0;
	}
out_mark_dirty:
	__mark_inode_dirty(inode, I_DIRTY_DATASYNC);
	return ret;
}
#else
static int nfs_commit_unstable_pages(struct inode *inode, struct writeback_control *wbc)
{
	return 0;
}
#endif

int nfs_write_inode(struct inode *inode, struct writeback_control *wbc)
{
	return nfs_commit_unstable_pages(inode, wbc);
}
EXPORT_SYMBOL_GPL(nfs_write_inode);

/*
 * flush the inode to disk.
 */
int nfs_wb_all(struct inode *inode)
{
	struct writeback_control wbc = {
		.sync_mode = WB_SYNC_ALL,
		.nr_to_write = LONG_MAX,
		.range_start = 0,
		.range_end = LLONG_MAX,
	};
	int ret;

	trace_nfs_writeback_inode_enter(inode);

	ret = sync_inode(inode, &wbc);

	trace_nfs_writeback_inode_exit(inode, ret);
	return ret;
}
EXPORT_SYMBOL_GPL(nfs_wb_all);

int nfs_wb_page_cancel(struct inode *inode, struct page *page)
{
	struct nfs_page *req;
	int ret = 0;

	wait_on_page_writeback(page);

	/* blocking call to cancel all requests and join to a single (head)
	 * request */
	req = nfs_lock_and_join_requests(page, false);

	if (IS_ERR(req)) {
		ret = PTR_ERR(req);
	} else if (req) {
		/* all requests from this page have been cancelled by
		 * nfs_lock_and_join_requests, so just remove the head
		 * request from the inode / page_private pointer and
		 * release it */
		nfs_inode_remove_request(req);
		/*
		 * In case nfs_inode_remove_request has marked the
		 * page as being dirty
		 */
		cancel_dirty_page(page, PAGE_CACHE_SIZE);
		nfs_unlock_and_release_request(req);
	}

	return ret;
}

/*
 * Write back all requests on one page - we do this before reading it.
 */
int nfs_wb_page(struct inode *inode, struct page *page)
{
	loff_t range_start = page_file_offset(page);
	loff_t range_end = range_start + (loff_t)(PAGE_CACHE_SIZE - 1);
	struct writeback_control wbc = {
		.sync_mode = WB_SYNC_ALL,
		.nr_to_write = 0,
		.range_start = range_start,
		.range_end = range_end,
	};
	int ret;

	trace_nfs_writeback_page_enter(inode);

	for (;;) {
		wait_on_page_writeback(page);
		if (clear_page_dirty_for_io(page)) {
			ret = nfs_writepage_locked(page, &wbc);
			if (ret < 0)
				goto out_error;
			continue;
		}
		ret = 0;
		if (!PagePrivate(page))
			break;
		ret = nfs_commit_inode(inode, FLUSH_SYNC);
		if (ret < 0)
			goto out_error;
	}
out_error:
	trace_nfs_writeback_page_exit(inode, ret);
	return ret;
}

#ifdef CONFIG_MIGRATION
int nfs_migrate_page(struct address_space *mapping, struct page *newpage,
		struct page *page, enum migrate_mode mode)
{
	/*
	 * If PagePrivate is set, then the page is currently associated with
	 * an in-progress read or write request. Don't try to migrate it.
	 *
	 * FIXME: we could do this in principle, but we'll need a way to ensure
	 *        that we can safely release the inode reference while holding
	 *        the page lock.
	 */
	if (PagePrivate(page))
		return -EBUSY;

	if (!nfs_fscache_release_page(page, GFP_KERNEL))
		return -EBUSY;

	return migrate_page(mapping, newpage, page, mode);
}
#endif

int __init nfs_init_writepagecache(void)
{
	nfs_wdata_cachep = kmem_cache_create("nfs_write_data",
					     sizeof(struct nfs_pgio_header),
					     0, SLAB_HWCACHE_ALIGN,
					     NULL);
	if (nfs_wdata_cachep == NULL)
		return -ENOMEM;

	nfs_wdata_mempool = mempool_create_slab_pool(MIN_POOL_WRITE,
						     nfs_wdata_cachep);
	if (nfs_wdata_mempool == NULL)
		goto out_destroy_write_cache;

	nfs_cdata_cachep = kmem_cache_create("nfs_commit_data",
					     sizeof(struct nfs_commit_data),
					     0, SLAB_HWCACHE_ALIGN,
					     NULL);
	if (nfs_cdata_cachep == NULL)
		goto out_destroy_write_mempool;

	nfs_commit_mempool = mempool_create_slab_pool(MIN_POOL_COMMIT,
						      nfs_cdata_cachep);
	if (nfs_commit_mempool == NULL)
		goto out_destroy_commit_cache;

	/*
	 * NFS congestion size, scale with available memory.
	 *
	 *  64MB:    8192k
	 * 128MB:   11585k
	 * 256MB:   16384k
	 * 512MB:   23170k
	 *   1GB:   32768k
	 *   2GB:   46340k
	 *   4GB:   65536k
	 *   8GB:   92681k
	 *  16GB:  131072k
	 *
	 * This allows larger machines to have larger/more transfers.
	 * Limit the default to 256M
	 */
	nfs_congestion_kb = (16*int_sqrt(totalram_pages)) << (PAGE_SHIFT-10);
	if (nfs_congestion_kb > 256*1024)
		nfs_congestion_kb = 256*1024;

	return 0;

out_destroy_commit_cache:
	kmem_cache_destroy(nfs_cdata_cachep);
out_destroy_write_mempool:
	mempool_destroy(nfs_wdata_mempool);
out_destroy_write_cache:
	kmem_cache_destroy(nfs_wdata_cachep);
	return -ENOMEM;
}

void nfs_destroy_writepagecache(void)
{
	mempool_destroy(nfs_commit_mempool);
	kmem_cache_destroy(nfs_cdata_cachep);
	mempool_destroy(nfs_wdata_mempool);
	kmem_cache_destroy(nfs_wdata_cachep);
}

static const struct nfs_rw_ops nfs_rw_write_ops = {
	.rw_mode		= FMODE_WRITE,
	.rw_alloc_header	= nfs_writehdr_alloc,
	.rw_free_header		= nfs_writehdr_free,
	.rw_release		= nfs_writeback_release_common,
	.rw_done		= nfs_writeback_done,
	.rw_result		= nfs_writeback_result,
	.rw_initiate		= nfs_initiate_write,
};<|MERGE_RESOLUTION|>--- conflicted
+++ resolved
@@ -241,11 +241,7 @@
 	unsigned int pos = 0;
 	unsigned int len = nfs_page_length(req->wb_page);
 
-<<<<<<< HEAD
-	nfs_page_group_lock(req, true);
-=======
 	nfs_page_group_lock(req, false);
->>>>>>> 9e82bf01
 
 	do {
 		tmp = nfs_page_group_search_locked(req->wb_head, pos);
@@ -499,12 +495,6 @@
 	}
 
 	/* lock each request in the page group */
-<<<<<<< HEAD
-	ret = nfs_page_group_lock(head, false);
-	if (ret < 0)
-		return ERR_PTR(ret);
-=======
->>>>>>> 9e82bf01
 	subreq = head;
 	do {
 		/*
