/*
 * Copyright 2012 Red Hat Inc.
 *
 * Permission is hereby granted, free of charge, to any person obtaining a
 * copy of this software and associated documentation files (the
 * "Software"), to deal in the Software without restriction, including
 * without limitation the rights to use, copy, modify, merge, publish,
 * distribute, sub license, and/or sell copies of the Software, and to
 * permit persons to whom the Software is furnished to do so, subject to
 * the following conditions:
 *
 * THE SOFTWARE IS PROVIDED "AS IS", WITHOUT WARRANTY OF ANY KIND, EXPRESS OR
 * IMPLIED, INCLUDING BUT NOT LIMITED TO THE WARRANTIES OF MERCHANTABILITY,
 * FITNESS FOR A PARTICULAR PURPOSE AND NON-INFRINGEMENT. IN NO EVENT SHALL
 * THE COPYRIGHT HOLDERS, AUTHORS AND/OR ITS SUPPLIERS BE LIABLE FOR ANY CLAIM,
 * DAMAGES OR OTHER LIABILITY, WHETHER IN AN ACTION OF CONTRACT, TORT OR
 * OTHERWISE, ARISING FROM, OUT OF OR IN CONNECTION WITH THE SOFTWARE OR THE
 * USE OR OTHER DEALINGS IN THE SOFTWARE.
 *
 * The above copyright notice and this permission notice (including the
 * next paragraph) shall be included in all copies or substantial portions
 * of the Software.
 *
 */
/*
 * Authors: Dave Airlie <airlied@redhat.com>
 */

#include <linux/pci.h>

#include <drm/drm_atomic_helper.h>
#include <drm/drm_crtc_helper.h>
#include <drm/drm_fb_helper.h>
#include <drm/drm_gem.h>
#include <drm/drm_gem_framebuffer_helper.h>
#include <drm/drm_gem_vram_helper.h>

#include "ast_drv.h"

void ast_set_index_reg_mask(struct ast_private *ast,
			    uint32_t base, uint8_t index,
			    uint8_t mask, uint8_t val)
{
	u8 tmp;
	ast_io_write8(ast, base, index);
	tmp = (ast_io_read8(ast, base + 1) & mask) | val;
	ast_set_index_reg(ast, base, index, tmp);
}

uint8_t ast_get_index_reg(struct ast_private *ast,
			  uint32_t base, uint8_t index)
{
	uint8_t ret;
	ast_io_write8(ast, base, index);
	ret = ast_io_read8(ast, base + 1);
	return ret;
}

uint8_t ast_get_index_reg_mask(struct ast_private *ast,
			       uint32_t base, uint8_t index, uint8_t mask)
{
	uint8_t ret;
	ast_io_write8(ast, base, index);
	ret = ast_io_read8(ast, base + 1) & mask;
	return ret;
}

static void ast_detect_config_mode(struct drm_device *dev, u32 *scu_rev)
{
	struct device_node *np = dev->pdev->dev.of_node;
	struct ast_private *ast = dev->dev_private;
	uint32_t data, jregd0, jregd1;

	/* Defaults */
	ast->config_mode = ast_use_defaults;
	*scu_rev = 0xffffffff;

	/* Check if we have device-tree properties */
	if (np && !of_property_read_u32(np, "aspeed,scu-revision-id",
					scu_rev)) {
		/* We do, disable P2A access */
		ast->config_mode = ast_use_dt;
		DRM_INFO("Using device-tree for configuration\n");
		return;
	}

	/* Not all families have a P2A bridge */
	if (dev->pdev->device != PCI_CHIP_AST2000)
		return;

	/*
	 * The BMC will set SCU 0x40 D[12] to 1 if the P2 bridge
	 * is disabled. We force using P2A if VGA only mode bit
	 * is set D[7]
	 */
	jregd0 = ast_get_index_reg_mask(ast, AST_IO_CRTC_PORT, 0xd0, 0xff);
	jregd1 = ast_get_index_reg_mask(ast, AST_IO_CRTC_PORT, 0xd1, 0xff);
	if (!(jregd0 & 0x80) || !(jregd1 & 0x10)) {
		/* Double check it's actually working */
		data = ast_read32(ast, 0xf004);
		if (data != 0xFFFFFFFF) {
			/* P2A works, grab silicon revision */
			ast->config_mode = ast_use_p2a;

			DRM_INFO("Using P2A bridge for configuration\n");

			/* Read SCU7c (silicon revision register) */
			ast_write32(ast, 0xf004, 0x1e6e0000);
			ast_write32(ast, 0xf000, 0x1);
			*scu_rev = ast_read32(ast, 0x1207c);
			return;
		}
	}

	/* We have a P2A bridge but it's disabled */
	DRM_INFO("P2A bridge disabled, using default configuration\n");
}

static int ast_detect_chip(struct drm_device *dev, bool *need_post)
{
	struct ast_private *ast = dev->dev_private;
	uint32_t jreg, scu_rev;

	/*
	 * If VGA isn't enabled, we need to enable now or subsequent
	 * access to the scratch registers will fail. We also inform
	 * our caller that it needs to POST the chip
	 * (Assumption: VGA not enabled -> need to POST)
	 */
	if (!ast_is_vga_enabled(dev)) {
		ast_enable_vga(dev);
		DRM_INFO("VGA not enabled on entry, requesting chip POST\n");
		*need_post = true;
	} else
		*need_post = false;


	/* Enable extended register access */
	ast_open_key(ast);
	ast_enable_mmio(dev);

	/* Find out whether P2A works or whether to use device-tree */
	ast_detect_config_mode(dev, &scu_rev);

	/* Identify chipset */
	if (dev->pdev->device == PCI_CHIP_AST1180) {
		ast->chip = AST1100;
		DRM_INFO("AST 1180 detected\n");
	} else {
		if (dev->pdev->revision >= 0x40) {
			ast->chip = AST2500;
			DRM_INFO("AST 2500 detected\n");
		} else if (dev->pdev->revision >= 0x30) {
			ast->chip = AST2400;
			DRM_INFO("AST 2400 detected\n");
		} else if (dev->pdev->revision >= 0x20) {
			ast->chip = AST2300;
			DRM_INFO("AST 2300 detected\n");
		} else if (dev->pdev->revision >= 0x10) {
			switch (scu_rev & 0x0300) {
			case 0x0200:
				ast->chip = AST1100;
				DRM_INFO("AST 1100 detected\n");
				break;
			case 0x0100:
				ast->chip = AST2200;
				DRM_INFO("AST 2200 detected\n");
				break;
			case 0x0000:
				ast->chip = AST2150;
				DRM_INFO("AST 2150 detected\n");
				break;
			default:
				ast->chip = AST2100;
				DRM_INFO("AST 2100 detected\n");
				break;
			}
			ast->vga2_clone = false;
		} else {
			ast->chip = AST2000;
			DRM_INFO("AST 2000 detected\n");
		}
	}

	/* Check if we support wide screen */
	switch (ast->chip) {
	case AST1180:
		ast->support_wide_screen = true;
		break;
	case AST2000:
		ast->support_wide_screen = false;
		break;
	default:
		jreg = ast_get_index_reg_mask(ast, AST_IO_CRTC_PORT, 0xd0, 0xff);
		if (!(jreg & 0x80))
			ast->support_wide_screen = true;
		else if (jreg & 0x01)
			ast->support_wide_screen = true;
		else {
			ast->support_wide_screen = false;
			if (ast->chip == AST2300 &&
			    (scu_rev & 0x300) == 0x0) /* ast1300 */
				ast->support_wide_screen = true;
			if (ast->chip == AST2400 &&
			    (scu_rev & 0x300) == 0x100) /* ast1400 */
				ast->support_wide_screen = true;
			if (ast->chip == AST2500 &&
			    scu_rev == 0x100)           /* ast2510 */
				ast->support_wide_screen = true;
		}
		break;
	}

	/* Check 3rd Tx option (digital output afaik) */
	ast->tx_chip_type = AST_TX_NONE;

	/*
	 * VGACRA3 Enhanced Color Mode Register, check if DVO is already
	 * enabled, in that case, assume we have a SIL164 TMDS transmitter
	 *
	 * Don't make that assumption if we the chip wasn't enabled and
	 * is at power-on reset, otherwise we'll incorrectly "detect" a
	 * SIL164 when there is none.
	 */
	if (!*need_post) {
		jreg = ast_get_index_reg_mask(ast, AST_IO_CRTC_PORT, 0xa3, 0xff);
		if (jreg & 0x80)
			ast->tx_chip_type = AST_TX_SIL164;
	}

	if ((ast->chip == AST2300) || (ast->chip == AST2400)) {
		/*
		 * On AST2300 and 2400, look the configuration set by the SoC in
		 * the SOC scratch register #1 bits 11:8 (interestingly marked
		 * as "reserved" in the spec)
		 */
		jreg = ast_get_index_reg_mask(ast, AST_IO_CRTC_PORT, 0xd1, 0xff);
		switch (jreg) {
		case 0x04:
			ast->tx_chip_type = AST_TX_SIL164;
			break;
		case 0x08:
			ast->dp501_fw_addr = kzalloc(32*1024, GFP_KERNEL);
			if (ast->dp501_fw_addr) {
				/* backup firmware */
				if (ast_backup_fw(dev, ast->dp501_fw_addr, 32*1024)) {
					kfree(ast->dp501_fw_addr);
					ast->dp501_fw_addr = NULL;
				}
			}
			/* fallthrough */
		case 0x0c:
			ast->tx_chip_type = AST_TX_DP501;
		}
	}

	/* Print stuff for diagnostic purposes */
	switch(ast->tx_chip_type) {
	case AST_TX_SIL164:
		DRM_INFO("Using Sil164 TMDS transmitter\n");
		break;
	case AST_TX_DP501:
		DRM_INFO("Using DP501 DisplayPort transmitter\n");
		break;
	default:
		DRM_INFO("Analog VGA only\n");
	}
	return 0;
}

static int ast_get_dram_info(struct drm_device *dev)
{
	struct device_node *np = dev->pdev->dev.of_node;
	struct ast_private *ast = dev->dev_private;
	uint32_t mcr_cfg, mcr_scu_mpll, mcr_scu_strap;
	uint32_t denum, num, div, ref_pll, dsel;

	switch (ast->config_mode) {
	case ast_use_dt:
		/*
		 * If some properties are missing, use reasonable
		 * defaults for AST2400
		 */
		if (of_property_read_u32(np, "aspeed,mcr-configuration",
					 &mcr_cfg))
			mcr_cfg = 0x00000577;
		if (of_property_read_u32(np, "aspeed,mcr-scu-mpll",
					 &mcr_scu_mpll))
			mcr_scu_mpll = 0x000050C0;
		if (of_property_read_u32(np, "aspeed,mcr-scu-strap",
					 &mcr_scu_strap))
			mcr_scu_strap = 0;
		break;
	case ast_use_p2a:
		ast_write32(ast, 0xf004, 0x1e6e0000);
		ast_write32(ast, 0xf000, 0x1);
		mcr_cfg = ast_read32(ast, 0x10004);
		mcr_scu_mpll = ast_read32(ast, 0x10120);
		mcr_scu_strap = ast_read32(ast, 0x10170);
		break;
	case ast_use_defaults:
	default:
		ast->dram_bus_width = 16;
		ast->dram_type = AST_DRAM_1Gx16;
		if (ast->chip == AST2500)
			ast->mclk = 800;
		else
			ast->mclk = 396;
		return 0;
	}

	if (mcr_cfg & 0x40)
		ast->dram_bus_width = 16;
	else
		ast->dram_bus_width = 32;

	if (ast->chip == AST2500) {
		switch (mcr_cfg & 0x03) {
		case 0:
			ast->dram_type = AST_DRAM_1Gx16;
			break;
		default:
		case 1:
			ast->dram_type = AST_DRAM_2Gx16;
			break;
		case 2:
			ast->dram_type = AST_DRAM_4Gx16;
			break;
		case 3:
			ast->dram_type = AST_DRAM_8Gx16;
			break;
		}
	} else if (ast->chip == AST2300 || ast->chip == AST2400) {
		switch (mcr_cfg & 0x03) {
		case 0:
			ast->dram_type = AST_DRAM_512Mx16;
			break;
		default:
		case 1:
			ast->dram_type = AST_DRAM_1Gx16;
			break;
		case 2:
			ast->dram_type = AST_DRAM_2Gx16;
			break;
		case 3:
			ast->dram_type = AST_DRAM_4Gx16;
			break;
		}
	} else {
		switch (mcr_cfg & 0x0c) {
		case 0:
		case 4:
			ast->dram_type = AST_DRAM_512Mx16;
			break;
		case 8:
			if (mcr_cfg & 0x40)
				ast->dram_type = AST_DRAM_1Gx16;
			else
				ast->dram_type = AST_DRAM_512Mx32;
			break;
		case 0xc:
			ast->dram_type = AST_DRAM_1Gx32;
			break;
		}
	}

	if (mcr_scu_strap & 0x2000)
		ref_pll = 14318;
	else
		ref_pll = 12000;

	denum = mcr_scu_mpll & 0x1f;
	num = (mcr_scu_mpll & 0x3fe0) >> 5;
	dsel = (mcr_scu_mpll & 0xc000) >> 14;
	switch (dsel) {
	case 3:
		div = 0x4;
		break;
	case 2:
	case 1:
		div = 0x2;
		break;
	default:
		div = 0x1;
		break;
	}
	ast->mclk = ref_pll * (num + 2) / ((denum + 2) * (div * 1000));
	return 0;
}

enum drm_mode_status ast_mode_config_mode_valid(struct drm_device *dev,
						const struct drm_display_mode *mode)
{
	static const unsigned long max_bpp = 4; /* DRM_FORMAT_XRGBA8888 */

	struct ast_private *ast = dev->dev_private;
	unsigned long fbsize, fbpages, max_fbpages;

	/* To support double buffering, a framebuffer may not
	 * consume more than half of the available VRAM.
	 */
	max_fbpages = (ast->vram_size / 2) >> PAGE_SHIFT;

	fbsize = mode->hdisplay * mode->vdisplay * max_bpp;
	fbpages = DIV_ROUND_UP(fbsize, PAGE_SIZE);

	if (fbpages > max_fbpages)
		return MODE_MEM;

	return MODE_OK;
}

static const struct drm_mode_config_funcs ast_mode_funcs = {
	.fb_create = drm_gem_fb_create,
<<<<<<< HEAD
	.mode_valid = ast_mode_config_mode_valid,
=======
	.mode_valid = drm_vram_helper_mode_valid,
>>>>>>> 04d5ce62
	.atomic_check = drm_atomic_helper_check,
	.atomic_commit = drm_atomic_helper_commit,
};

static u32 ast_get_vram_info(struct drm_device *dev)
{
	struct ast_private *ast = dev->dev_private;
	u8 jreg;
	u32 vram_size;
	ast_open_key(ast);

	vram_size = AST_VIDMEM_DEFAULT_SIZE;
	jreg = ast_get_index_reg_mask(ast, AST_IO_CRTC_PORT, 0xaa, 0xff);
	switch (jreg & 3) {
	case 0: vram_size = AST_VIDMEM_SIZE_8M; break;
	case 1: vram_size = AST_VIDMEM_SIZE_16M; break;
	case 2: vram_size = AST_VIDMEM_SIZE_32M; break;
	case 3: vram_size = AST_VIDMEM_SIZE_64M; break;
	}

	jreg = ast_get_index_reg_mask(ast, AST_IO_CRTC_PORT, 0x99, 0xff);
	switch (jreg & 0x03) {
	case 1:
		vram_size -= 0x100000;
		break;
	case 2:
		vram_size -= 0x200000;
		break;
	case 3:
		vram_size -= 0x400000;
		break;
	}

	return vram_size;
}

int ast_driver_load(struct drm_device *dev, unsigned long flags)
{
	struct ast_private *ast;
	bool need_post;
	int ret = 0;

	ast = kzalloc(sizeof(struct ast_private), GFP_KERNEL);
	if (!ast)
		return -ENOMEM;

	dev->dev_private = ast;
	ast->dev = dev;

	ast->regs = pci_iomap(dev->pdev, 1, 0);
	if (!ast->regs) {
		ret = -EIO;
		goto out_free;
	}

	/*
	 * If we don't have IO space at all, use MMIO now and
	 * assume the chip has MMIO enabled by default (rev 0x20
	 * and higher).
	 */
	if (!(pci_resource_flags(dev->pdev, 2) & IORESOURCE_IO)) {
		DRM_INFO("platform has no IO space, trying MMIO\n");
		ast->ioregs = ast->regs + AST_IO_MM_OFFSET;
	}

	/* "map" IO regs if the above hasn't done so already */
	if (!ast->ioregs) {
		ast->ioregs = pci_iomap(dev->pdev, 2, 0);
		if (!ast->ioregs) {
			ret = -EIO;
			goto out_free;
		}
	}

	ast_detect_chip(dev, &need_post);

	if (need_post)
		ast_post_gpu(dev);

	if (ast->chip != AST1180) {
		ret = ast_get_dram_info(dev);
		if (ret)
			goto out_free;
		ast->vram_size = ast_get_vram_info(dev);
		DRM_INFO("dram MCLK=%u Mhz type=%d bus_width=%d size=%08x\n",
			 ast->mclk, ast->dram_type,
			 ast->dram_bus_width, ast->vram_size);
	}

	ret = ast_mm_init(ast);
	if (ret)
		goto out_free;

	drm_mode_config_init(dev);

	dev->mode_config.funcs = (void *)&ast_mode_funcs;
	dev->mode_config.min_width = 0;
	dev->mode_config.min_height = 0;
	dev->mode_config.preferred_depth = 24;
	dev->mode_config.prefer_shadow = 1;
	dev->mode_config.fb_base = pci_resource_start(ast->dev->pdev, 0);

	if (ast->chip == AST2100 ||
	    ast->chip == AST2200 ||
	    ast->chip == AST2300 ||
	    ast->chip == AST2400 ||
	    ast->chip == AST2500 ||
	    ast->chip == AST1180) {
		dev->mode_config.max_width = 1920;
		dev->mode_config.max_height = 2048;
	} else {
		dev->mode_config.max_width = 1600;
		dev->mode_config.max_height = 1200;
	}

	ret = ast_mode_init(dev);
	if (ret)
		goto out_free;

	drm_mode_config_reset(dev);

	ret = drm_fbdev_generic_setup(dev, 32);
	if (ret)
		goto out_free;

	return 0;
out_free:
	kfree(ast);
	dev->dev_private = NULL;
	return ret;
}

void ast_driver_unload(struct drm_device *dev)
{
	struct ast_private *ast = dev->dev_private;

	/* enable standard VGA decode */
	ast_set_index_reg(ast, AST_IO_CRTC_PORT, 0xa1, 0x04);

	ast_release_firmware(dev);
	kfree(ast->dp501_fw_addr);
	ast_mode_fini(dev);
	drm_mode_config_cleanup(dev);

	ast_mm_fini(ast);
	if (ast->ioregs != ast->regs + AST_IO_MM_OFFSET)
		pci_iounmap(dev->pdev, ast->ioregs);
	pci_iounmap(dev->pdev, ast->regs);
	kfree(ast);
}<|MERGE_RESOLUTION|>--- conflicted
+++ resolved
@@ -388,35 +388,9 @@
 	return 0;
 }
 
-enum drm_mode_status ast_mode_config_mode_valid(struct drm_device *dev,
-						const struct drm_display_mode *mode)
-{
-	static const unsigned long max_bpp = 4; /* DRM_FORMAT_XRGBA8888 */
-
-	struct ast_private *ast = dev->dev_private;
-	unsigned long fbsize, fbpages, max_fbpages;
-
-	/* To support double buffering, a framebuffer may not
-	 * consume more than half of the available VRAM.
-	 */
-	max_fbpages = (ast->vram_size / 2) >> PAGE_SHIFT;
-
-	fbsize = mode->hdisplay * mode->vdisplay * max_bpp;
-	fbpages = DIV_ROUND_UP(fbsize, PAGE_SIZE);
-
-	if (fbpages > max_fbpages)
-		return MODE_MEM;
-
-	return MODE_OK;
-}
-
 static const struct drm_mode_config_funcs ast_mode_funcs = {
 	.fb_create = drm_gem_fb_create,
-<<<<<<< HEAD
-	.mode_valid = ast_mode_config_mode_valid,
-=======
 	.mode_valid = drm_vram_helper_mode_valid,
->>>>>>> 04d5ce62
 	.atomic_check = drm_atomic_helper_check,
 	.atomic_commit = drm_atomic_helper_commit,
 };
