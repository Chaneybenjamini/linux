// SPDX-License-Identifier: GPL-2.0
/* Texas Instruments K3 AM65 Ethernet Switch SubSystem Driver
 *
 * Copyright (C) 2020 Texas Instruments Incorporated - http://www.ti.com/
 *
 */

#include <linux/clk.h>
#include <linux/etherdevice.h>
#include <linux/if_vlan.h>
#include <linux/interrupt.h>
#include <linux/irqdomain.h>
#include <linux/kernel.h>
#include <linux/kmemleak.h>
#include <linux/module.h>
#include <linux/netdevice.h>
#include <linux/net_tstamp.h>
#include <linux/of.h>
#include <linux/of_mdio.h>
#include <linux/of_net.h>
#include <linux/of_device.h>
#include <linux/phylink.h>
#include <linux/phy/phy.h>
#include <linux/platform_device.h>
#include <linux/pm_runtime.h>
#include <linux/regmap.h>
#include <linux/mfd/syscon.h>
#include <linux/sys_soc.h>
#include <linux/dma/ti-cppi5.h>
#include <linux/dma/k3-udma-glue.h>
#include <net/switchdev.h>

#include "cpsw_ale.h"
#include "cpsw_sl.h"
#include "am65-cpsw-nuss.h"
#include "am65-cpsw-switchdev.h"
#include "k3-cppi-desc-pool.h"
#include "am65-cpts.h"

#define AM65_CPSW_SS_BASE	0x0
#define AM65_CPSW_SGMII_BASE	0x100
#define AM65_CPSW_XGMII_BASE	0x2100
#define AM65_CPSW_CPSW_NU_BASE	0x20000
#define AM65_CPSW_NU_PORTS_BASE	0x1000
#define AM65_CPSW_NU_FRAM_BASE	0x12000
#define AM65_CPSW_NU_STATS_BASE	0x1a000
#define AM65_CPSW_NU_ALE_BASE	0x1e000
#define AM65_CPSW_NU_CPTS_BASE	0x1d000

#define AM65_CPSW_NU_PORTS_OFFSET	0x1000
#define AM65_CPSW_NU_STATS_PORT_OFFSET	0x200
#define AM65_CPSW_NU_FRAM_PORT_OFFSET	0x200

#define AM65_CPSW_MAX_PORTS	8

#define AM65_CPSW_MIN_PACKET_SIZE	VLAN_ETH_ZLEN
#define AM65_CPSW_MAX_PACKET_SIZE	(VLAN_ETH_FRAME_LEN + ETH_FCS_LEN)

#define AM65_CPSW_REG_CTL		0x004
#define AM65_CPSW_REG_STAT_PORT_EN	0x014
#define AM65_CPSW_REG_PTYPE		0x018

#define AM65_CPSW_P0_REG_CTL			0x004
#define AM65_CPSW_PORT0_REG_FLOW_ID_OFFSET	0x008

#define AM65_CPSW_PORT_REG_PRI_CTL		0x01c
#define AM65_CPSW_PORT_REG_RX_PRI_MAP		0x020
#define AM65_CPSW_PORT_REG_RX_MAXLEN		0x024

#define AM65_CPSW_PORTN_REG_SA_L		0x308
#define AM65_CPSW_PORTN_REG_SA_H		0x30c
#define AM65_CPSW_PORTN_REG_TS_CTL              0x310
#define AM65_CPSW_PORTN_REG_TS_SEQ_LTYPE_REG	0x314
#define AM65_CPSW_PORTN_REG_TS_VLAN_LTYPE_REG	0x318
#define AM65_CPSW_PORTN_REG_TS_CTL_LTYPE2       0x31C

#define AM65_CPSW_CTL_VLAN_AWARE		BIT(1)
#define AM65_CPSW_CTL_P0_ENABLE			BIT(2)
#define AM65_CPSW_CTL_P0_TX_CRC_REMOVE		BIT(13)
#define AM65_CPSW_CTL_P0_RX_PAD			BIT(14)

/* AM65_CPSW_P0_REG_CTL */
#define AM65_CPSW_P0_REG_CTL_RX_CHECKSUM_EN	BIT(0)

/* AM65_CPSW_PORT_REG_PRI_CTL */
#define AM65_CPSW_PORT_REG_PRI_CTL_RX_PTYPE_RROBIN	BIT(8)

/* AM65_CPSW_PN_TS_CTL register fields */
#define AM65_CPSW_PN_TS_CTL_TX_ANX_F_EN		BIT(4)
#define AM65_CPSW_PN_TS_CTL_TX_VLAN_LT1_EN	BIT(5)
#define AM65_CPSW_PN_TS_CTL_TX_VLAN_LT2_EN	BIT(6)
#define AM65_CPSW_PN_TS_CTL_TX_ANX_D_EN		BIT(7)
#define AM65_CPSW_PN_TS_CTL_TX_ANX_E_EN		BIT(10)
#define AM65_CPSW_PN_TS_CTL_TX_HOST_TS_EN	BIT(11)
#define AM65_CPSW_PN_TS_CTL_MSG_TYPE_EN_SHIFT	16

/* AM65_CPSW_PORTN_REG_TS_SEQ_LTYPE_REG register fields */
#define AM65_CPSW_PN_TS_SEQ_ID_OFFSET_SHIFT	16

/* AM65_CPSW_PORTN_REG_TS_CTL_LTYPE2 */
#define AM65_CPSW_PN_TS_CTL_LTYPE2_TS_107	BIT(16)
#define AM65_CPSW_PN_TS_CTL_LTYPE2_TS_129	BIT(17)
#define AM65_CPSW_PN_TS_CTL_LTYPE2_TS_130	BIT(18)
#define AM65_CPSW_PN_TS_CTL_LTYPE2_TS_131	BIT(19)
#define AM65_CPSW_PN_TS_CTL_LTYPE2_TS_132	BIT(20)
#define AM65_CPSW_PN_TS_CTL_LTYPE2_TS_319	BIT(21)
#define AM65_CPSW_PN_TS_CTL_LTYPE2_TS_320	BIT(22)
#define AM65_CPSW_PN_TS_CTL_LTYPE2_TS_TTL_NONZERO BIT(23)

/* The PTP event messages - Sync, Delay_Req, Pdelay_Req, and Pdelay_Resp. */
#define AM65_CPSW_TS_EVENT_MSG_TYPE_BITS (BIT(0) | BIT(1) | BIT(2) | BIT(3))

#define AM65_CPSW_TS_SEQ_ID_OFFSET (0x1e)

#define AM65_CPSW_TS_TX_ANX_ALL_EN		\
	(AM65_CPSW_PN_TS_CTL_TX_ANX_D_EN |	\
	 AM65_CPSW_PN_TS_CTL_TX_ANX_E_EN |	\
	 AM65_CPSW_PN_TS_CTL_TX_ANX_F_EN)

#define AM65_CPSW_ALE_AGEOUT_DEFAULT	30
/* Number of TX/RX descriptors */
#define AM65_CPSW_MAX_TX_DESC	500
#define AM65_CPSW_MAX_RX_DESC	500

#define AM65_CPSW_NAV_PS_DATA_SIZE 16
#define AM65_CPSW_NAV_SW_DATA_SIZE 16

#define AM65_CPSW_DEBUG	(NETIF_MSG_HW | NETIF_MSG_DRV | NETIF_MSG_LINK | \
			 NETIF_MSG_IFUP	| NETIF_MSG_PROBE | NETIF_MSG_IFDOWN | \
			 NETIF_MSG_RX_ERR | NETIF_MSG_TX_ERR)

static void am65_cpsw_port_set_sl_mac(struct am65_cpsw_port *slave,
				      const u8 *dev_addr)
{
	u32 mac_hi = (dev_addr[0] << 0) | (dev_addr[1] << 8) |
		     (dev_addr[2] << 16) | (dev_addr[3] << 24);
	u32 mac_lo = (dev_addr[4] << 0) | (dev_addr[5] << 8);

	writel(mac_hi, slave->port_base + AM65_CPSW_PORTN_REG_SA_H);
	writel(mac_lo, slave->port_base + AM65_CPSW_PORTN_REG_SA_L);
}

static void am65_cpsw_sl_ctl_reset(struct am65_cpsw_port *port)
{
	cpsw_sl_reset(port->slave.mac_sl, 100);
	/* Max length register has to be restored after MAC SL reset */
	writel(AM65_CPSW_MAX_PACKET_SIZE,
	       port->port_base + AM65_CPSW_PORT_REG_RX_MAXLEN);
}

static void am65_cpsw_nuss_get_ver(struct am65_cpsw_common *common)
{
	common->nuss_ver = readl(common->ss_base);
	common->cpsw_ver = readl(common->cpsw_base);
	dev_info(common->dev,
		 "initializing am65 cpsw nuss version 0x%08X, cpsw version 0x%08X Ports: %u quirks:%08x\n",
		common->nuss_ver,
		common->cpsw_ver,
		common->port_num + 1,
		common->pdata.quirks);
}

static int am65_cpsw_nuss_ndo_slave_add_vid(struct net_device *ndev,
					    __be16 proto, u16 vid)
{
	struct am65_cpsw_common *common = am65_ndev_to_common(ndev);
	struct am65_cpsw_port *port = am65_ndev_to_port(ndev);
	u32 port_mask, unreg_mcast = 0;
	int ret;

	if (!common->is_emac_mode)
		return 0;

	if (!netif_running(ndev) || !vid)
		return 0;

	ret = pm_runtime_resume_and_get(common->dev);
	if (ret < 0)
		return ret;

	port_mask = BIT(port->port_id) | ALE_PORT_HOST;
	if (!vid)
		unreg_mcast = port_mask;
	dev_info(common->dev, "Adding vlan %d to vlan filter\n", vid);
	ret = cpsw_ale_vlan_add_modify(common->ale, vid, port_mask,
				       unreg_mcast, port_mask, 0);

	pm_runtime_put(common->dev);
	return ret;
}

static int am65_cpsw_nuss_ndo_slave_kill_vid(struct net_device *ndev,
					     __be16 proto, u16 vid)
{
	struct am65_cpsw_common *common = am65_ndev_to_common(ndev);
	struct am65_cpsw_port *port = am65_ndev_to_port(ndev);
	int ret;

	if (!common->is_emac_mode)
		return 0;

	if (!netif_running(ndev) || !vid)
		return 0;

	ret = pm_runtime_resume_and_get(common->dev);
	if (ret < 0)
		return ret;

	dev_info(common->dev, "Removing vlan %d from vlan filter\n", vid);
	ret = cpsw_ale_del_vlan(common->ale, vid,
				BIT(port->port_id) | ALE_PORT_HOST);

	pm_runtime_put(common->dev);
	return ret;
}

static void am65_cpsw_slave_set_promisc(struct am65_cpsw_port *port,
					bool promisc)
{
	struct am65_cpsw_common *common = port->common;

	if (promisc && !common->is_emac_mode) {
		dev_dbg(common->dev, "promisc mode requested in switch mode");
		return;
	}

	if (promisc) {
		/* Enable promiscuous mode */
		cpsw_ale_control_set(common->ale, port->port_id,
				     ALE_PORT_MACONLY_CAF, 1);
		dev_dbg(common->dev, "promisc enabled\n");
	} else {
		/* Disable promiscuous mode */
		cpsw_ale_control_set(common->ale, port->port_id,
				     ALE_PORT_MACONLY_CAF, 0);
		dev_dbg(common->dev, "promisc disabled\n");
	}
}

static void am65_cpsw_nuss_ndo_slave_set_rx_mode(struct net_device *ndev)
{
	struct am65_cpsw_common *common = am65_ndev_to_common(ndev);
	struct am65_cpsw_port *port = am65_ndev_to_port(ndev);
	u32 port_mask;
	bool promisc;

	promisc = !!(ndev->flags & IFF_PROMISC);
	am65_cpsw_slave_set_promisc(port, promisc);

	if (promisc)
		return;

	/* Restore allmulti on vlans if necessary */
	cpsw_ale_set_allmulti(common->ale,
			      ndev->flags & IFF_ALLMULTI, port->port_id);

	port_mask = ALE_PORT_HOST;
	/* Clear all mcast from ALE */
	cpsw_ale_flush_multicast(common->ale, port_mask, -1);

	if (!netdev_mc_empty(ndev)) {
		struct netdev_hw_addr *ha;

		/* program multicast address list into ALE register */
		netdev_for_each_mc_addr(ha, ndev) {
			cpsw_ale_add_mcast(common->ale, ha->addr,
					   port_mask, 0, 0, 0);
		}
	}
}

static void am65_cpsw_nuss_ndo_host_tx_timeout(struct net_device *ndev,
					       unsigned int txqueue)
{
	struct am65_cpsw_common *common = am65_ndev_to_common(ndev);
	struct am65_cpsw_tx_chn *tx_chn;
	struct netdev_queue *netif_txq;
	unsigned long trans_start;

	netif_txq = netdev_get_tx_queue(ndev, txqueue);
	tx_chn = &common->tx_chns[txqueue];
	trans_start = READ_ONCE(netif_txq->trans_start);

	netdev_err(ndev, "txq:%d DRV_XOFF:%d tmo:%u dql_avail:%d free_desc:%zu\n",
		   txqueue,
		   netif_tx_queue_stopped(netif_txq),
		   jiffies_to_msecs(jiffies - trans_start),
		   dql_avail(&netif_txq->dql),
		   k3_cppi_desc_pool_avail(tx_chn->desc_pool));

	if (netif_tx_queue_stopped(netif_txq)) {
		/* try recover if stopped by us */
		txq_trans_update(netif_txq);
		netif_tx_wake_queue(netif_txq);
	}
}

static int am65_cpsw_nuss_rx_push(struct am65_cpsw_common *common,
				  struct sk_buff *skb)
{
	struct am65_cpsw_rx_chn *rx_chn = &common->rx_chns;
	struct cppi5_host_desc_t *desc_rx;
	struct device *dev = common->dev;
	u32 pkt_len = skb_tailroom(skb);
	dma_addr_t desc_dma;
	dma_addr_t buf_dma;
	void *swdata;

	desc_rx = k3_cppi_desc_pool_alloc(rx_chn->desc_pool);
	if (!desc_rx) {
		dev_err(dev, "Failed to allocate RXFDQ descriptor\n");
		return -ENOMEM;
	}
	desc_dma = k3_cppi_desc_pool_virt2dma(rx_chn->desc_pool, desc_rx);

	buf_dma = dma_map_single(rx_chn->dma_dev, skb->data, pkt_len,
				 DMA_FROM_DEVICE);
	if (unlikely(dma_mapping_error(rx_chn->dma_dev, buf_dma))) {
		k3_cppi_desc_pool_free(rx_chn->desc_pool, desc_rx);
		dev_err(dev, "Failed to map rx skb buffer\n");
		return -EINVAL;
	}

	cppi5_hdesc_init(desc_rx, CPPI5_INFO0_HDESC_EPIB_PRESENT,
			 AM65_CPSW_NAV_PS_DATA_SIZE);
	k3_udma_glue_rx_dma_to_cppi5_addr(rx_chn->rx_chn, &buf_dma);
	cppi5_hdesc_attach_buf(desc_rx, buf_dma, skb_tailroom(skb), buf_dma, skb_tailroom(skb));
	swdata = cppi5_hdesc_get_swdata(desc_rx);
	*((void **)swdata) = skb;

	return k3_udma_glue_push_rx_chn(rx_chn->rx_chn, 0, desc_rx, desc_dma);
}

void am65_cpsw_nuss_set_p0_ptype(struct am65_cpsw_common *common)
{
	struct am65_cpsw_host *host_p = am65_common_get_host(common);
	u32 val, pri_map;

	/* P0 set Receive Priority Type */
	val = readl(host_p->port_base + AM65_CPSW_PORT_REG_PRI_CTL);

	if (common->pf_p0_rx_ptype_rrobin) {
		val |= AM65_CPSW_PORT_REG_PRI_CTL_RX_PTYPE_RROBIN;
		/* Enet Ports fifos works in fixed priority mode only, so
		 * reset P0_Rx_Pri_Map so all packet will go in Enet fifo 0
		 */
		pri_map = 0x0;
	} else {
		val &= ~AM65_CPSW_PORT_REG_PRI_CTL_RX_PTYPE_RROBIN;
		/* restore P0_Rx_Pri_Map */
		pri_map = 0x76543210;
	}

	writel(pri_map, host_p->port_base + AM65_CPSW_PORT_REG_RX_PRI_MAP);
	writel(val, host_p->port_base + AM65_CPSW_PORT_REG_PRI_CTL);
}

static void am65_cpsw_init_host_port_switch(struct am65_cpsw_common *common);
static void am65_cpsw_init_host_port_emac(struct am65_cpsw_common *common);
static void am65_cpsw_init_port_switch_ale(struct am65_cpsw_port *port);
static void am65_cpsw_init_port_emac_ale(struct am65_cpsw_port *port);

static int am65_cpsw_nuss_common_open(struct am65_cpsw_common *common,
				      netdev_features_t features)
{
	struct am65_cpsw_host *host_p = am65_common_get_host(common);
	int port_idx, i, ret;
	struct sk_buff *skb;
	u32 val, port_mask;

	if (common->usage_count)
		return 0;

	/* Control register */
	writel(AM65_CPSW_CTL_P0_ENABLE | AM65_CPSW_CTL_P0_TX_CRC_REMOVE |
	       AM65_CPSW_CTL_VLAN_AWARE | AM65_CPSW_CTL_P0_RX_PAD,
	       common->cpsw_base + AM65_CPSW_REG_CTL);
	/* Max length register */
	writel(AM65_CPSW_MAX_PACKET_SIZE,
	       host_p->port_base + AM65_CPSW_PORT_REG_RX_MAXLEN);
	/* set base flow_id */
	writel(common->rx_flow_id_base,
	       host_p->port_base + AM65_CPSW_PORT0_REG_FLOW_ID_OFFSET);
	/* en tx crc offload */
	writel(AM65_CPSW_P0_REG_CTL_RX_CHECKSUM_EN, host_p->port_base + AM65_CPSW_P0_REG_CTL);

	am65_cpsw_nuss_set_p0_ptype(common);

	/* enable statistic */
	val = BIT(HOST_PORT_NUM);
	for (port_idx = 0; port_idx < common->port_num; port_idx++) {
		struct am65_cpsw_port *port = &common->ports[port_idx];

		if (!port->disabled)
			val |=  BIT(port->port_id);
	}
	writel(val, common->cpsw_base + AM65_CPSW_REG_STAT_PORT_EN);

	/* disable priority elevation */
	writel(0, common->cpsw_base + AM65_CPSW_REG_PTYPE);

	cpsw_ale_start(common->ale);

	/* limit to one RX flow only */
	cpsw_ale_control_set(common->ale, HOST_PORT_NUM,
			     ALE_DEFAULT_THREAD_ID, 0);
	cpsw_ale_control_set(common->ale, HOST_PORT_NUM,
			     ALE_DEFAULT_THREAD_ENABLE, 1);
	/* switch to vlan unaware mode */
	cpsw_ale_control_set(common->ale, HOST_PORT_NUM, ALE_VLAN_AWARE, 1);
	cpsw_ale_control_set(common->ale, HOST_PORT_NUM,
			     ALE_PORT_STATE, ALE_PORT_STATE_FORWARD);

	/* default vlan cfg: create mask based on enabled ports */
	port_mask = GENMASK(common->port_num, 0) &
		    ~common->disabled_ports_mask;

	cpsw_ale_add_vlan(common->ale, 0, port_mask,
			  port_mask, port_mask,
			  port_mask & ~ALE_PORT_HOST);

	if (common->is_emac_mode)
		am65_cpsw_init_host_port_emac(common);
	else
		am65_cpsw_init_host_port_switch(common);

	for (i = 0; i < common->rx_chns.descs_num; i++) {
		skb = __netdev_alloc_skb_ip_align(NULL,
						  AM65_CPSW_MAX_PACKET_SIZE,
						  GFP_KERNEL);
		if (!skb) {
			dev_err(common->dev, "cannot allocate skb\n");
			return -ENOMEM;
		}

		ret = am65_cpsw_nuss_rx_push(common, skb);
		if (ret < 0) {
			dev_err(common->dev,
				"cannot submit skb to channel rx, error %d\n",
				ret);
			kfree_skb(skb);
			return ret;
		}
		kmemleak_not_leak(skb);
	}
	k3_udma_glue_enable_rx_chn(common->rx_chns.rx_chn);

	for (i = 0; i < common->tx_ch_num; i++) {
		ret = k3_udma_glue_enable_tx_chn(common->tx_chns[i].tx_chn);
		if (ret)
			return ret;
		napi_enable(&common->tx_chns[i].napi_tx);
	}

	napi_enable(&common->napi_rx);
	if (common->rx_irq_disabled) {
		common->rx_irq_disabled = false;
		enable_irq(common->rx_chns.irq);
	}

	dev_dbg(common->dev, "cpsw_nuss started\n");
	return 0;
}

static void am65_cpsw_nuss_tx_cleanup(void *data, dma_addr_t desc_dma);
static void am65_cpsw_nuss_rx_cleanup(void *data, dma_addr_t desc_dma);

static int am65_cpsw_nuss_common_stop(struct am65_cpsw_common *common)
{
	int i;

	if (common->usage_count != 1)
		return 0;

	cpsw_ale_control_set(common->ale, HOST_PORT_NUM,
			     ALE_PORT_STATE, ALE_PORT_STATE_DISABLE);

	/* shutdown tx channels */
	atomic_set(&common->tdown_cnt, common->tx_ch_num);
	/* ensure new tdown_cnt value is visible */
	smp_mb__after_atomic();
	reinit_completion(&common->tdown_complete);

	for (i = 0; i < common->tx_ch_num; i++)
		k3_udma_glue_tdown_tx_chn(common->tx_chns[i].tx_chn, false);

	i = wait_for_completion_timeout(&common->tdown_complete,
					msecs_to_jiffies(1000));
	if (!i)
		dev_err(common->dev, "tx timeout\n");
	for (i = 0; i < common->tx_ch_num; i++)
		napi_disable(&common->tx_chns[i].napi_tx);

	for (i = 0; i < common->tx_ch_num; i++) {
		k3_udma_glue_reset_tx_chn(common->tx_chns[i].tx_chn,
					  &common->tx_chns[i],
					  am65_cpsw_nuss_tx_cleanup);
		k3_udma_glue_disable_tx_chn(common->tx_chns[i].tx_chn);
	}

	k3_udma_glue_tdown_rx_chn(common->rx_chns.rx_chn, true);
	napi_disable(&common->napi_rx);

	for (i = 0; i < AM65_CPSW_MAX_RX_FLOWS; i++)
		k3_udma_glue_reset_rx_chn(common->rx_chns.rx_chn, i,
					  &common->rx_chns,
					  am65_cpsw_nuss_rx_cleanup, !!i);

	k3_udma_glue_disable_rx_chn(common->rx_chns.rx_chn);

	cpsw_ale_stop(common->ale);

	writel(0, common->cpsw_base + AM65_CPSW_REG_CTL);
	writel(0, common->cpsw_base + AM65_CPSW_REG_STAT_PORT_EN);

	dev_dbg(common->dev, "cpsw_nuss stopped\n");
	return 0;
}

static int am65_cpsw_nuss_ndo_slave_stop(struct net_device *ndev)
{
	struct am65_cpsw_common *common = am65_ndev_to_common(ndev);
	struct am65_cpsw_port *port = am65_ndev_to_port(ndev);
	int ret;

	phylink_stop(port->slave.phylink);

	netif_tx_stop_all_queues(ndev);

	phylink_disconnect_phy(port->slave.phylink);

	ret = am65_cpsw_nuss_common_stop(common);
	if (ret)
		return ret;

	common->usage_count--;
	pm_runtime_put(common->dev);
	return 0;
}

static int cpsw_restore_vlans(struct net_device *vdev, int vid, void *arg)
{
	struct am65_cpsw_port *port = arg;

	if (!vdev)
		return 0;

	return am65_cpsw_nuss_ndo_slave_add_vid(port->ndev, 0, vid);
}

static int am65_cpsw_nuss_ndo_slave_open(struct net_device *ndev)
{
	struct am65_cpsw_common *common = am65_ndev_to_common(ndev);
	struct am65_cpsw_port *port = am65_ndev_to_port(ndev);
	int ret, i;

	ret = pm_runtime_resume_and_get(common->dev);
	if (ret < 0)
		return ret;

	/* Notify the stack of the actual queue counts. */
	ret = netif_set_real_num_tx_queues(ndev, common->tx_ch_num);
	if (ret) {
		dev_err(common->dev, "cannot set real number of tx queues\n");
		return ret;
	}

	ret = netif_set_real_num_rx_queues(ndev, AM65_CPSW_MAX_RX_QUEUES);
	if (ret) {
		dev_err(common->dev, "cannot set real number of rx queues\n");
		return ret;
	}

	for (i = 0; i < common->tx_ch_num; i++)
		netdev_tx_reset_queue(netdev_get_tx_queue(ndev, i));

	ret = am65_cpsw_nuss_common_open(common, ndev->features);
	if (ret)
		return ret;

	common->usage_count++;

	am65_cpsw_port_set_sl_mac(port, ndev->dev_addr);

	if (common->is_emac_mode)
		am65_cpsw_init_port_emac_ale(port);
	else
		am65_cpsw_init_port_switch_ale(port);

	/* mac_sl should be configured via phy-link interface */
	am65_cpsw_sl_ctl_reset(port);

	ret = phy_set_mode_ext(port->slave.ifphy, PHY_MODE_ETHERNET,
			       port->slave.phy_if);
	if (ret)
		goto error_cleanup;

	ret = phylink_of_phy_connect(port->slave.phylink, port->slave.phy_node, 0);
	if (ret)
		goto error_cleanup;

	/* restore vlan configurations */
	vlan_for_each(ndev, cpsw_restore_vlans, port);

	phylink_start(port->slave.phylink);

	return 0;

error_cleanup:
	am65_cpsw_nuss_ndo_slave_stop(ndev);
	return ret;
}

static void am65_cpsw_nuss_rx_cleanup(void *data, dma_addr_t desc_dma)
{
	struct am65_cpsw_rx_chn *rx_chn = data;
	struct cppi5_host_desc_t *desc_rx;
	struct sk_buff *skb;
	dma_addr_t buf_dma;
	u32 buf_dma_len;
	void **swdata;

	desc_rx = k3_cppi_desc_pool_dma2virt(rx_chn->desc_pool, desc_dma);
	swdata = cppi5_hdesc_get_swdata(desc_rx);
	skb = *swdata;
	cppi5_hdesc_get_obuf(desc_rx, &buf_dma, &buf_dma_len);
	k3_udma_glue_rx_cppi5_to_dma_addr(rx_chn->rx_chn, &buf_dma);

	dma_unmap_single(rx_chn->dma_dev, buf_dma, buf_dma_len, DMA_FROM_DEVICE);
	k3_cppi_desc_pool_free(rx_chn->desc_pool, desc_rx);

	dev_kfree_skb_any(skb);
}

static void am65_cpsw_nuss_rx_ts(struct sk_buff *skb, u32 *psdata)
{
	struct skb_shared_hwtstamps *ssh;
	u64 ns;

	ns = ((u64)psdata[1] << 32) | psdata[0];

	ssh = skb_hwtstamps(skb);
	memset(ssh, 0, sizeof(*ssh));
	ssh->hwtstamp = ns_to_ktime(ns);
}

/* RX psdata[2] word format - checksum information */
#define AM65_CPSW_RX_PSD_CSUM_ADD	GENMASK(15, 0)
#define AM65_CPSW_RX_PSD_CSUM_ERR	BIT(16)
#define AM65_CPSW_RX_PSD_IS_FRAGMENT	BIT(17)
#define AM65_CPSW_RX_PSD_IS_TCP		BIT(18)
#define AM65_CPSW_RX_PSD_IPV6_VALID	BIT(19)
#define AM65_CPSW_RX_PSD_IPV4_VALID	BIT(20)

static void am65_cpsw_nuss_rx_csum(struct sk_buff *skb, u32 csum_info)
{
	/* HW can verify IPv4/IPv6 TCP/UDP packets checksum
	 * csum information provides in psdata[2] word:
	 * AM65_CPSW_RX_PSD_CSUM_ERR bit - indicates csum error
	 * AM65_CPSW_RX_PSD_IPV6_VALID and AM65_CPSW_RX_PSD_IPV4_VALID
	 * bits - indicates IPv4/IPv6 packet
	 * AM65_CPSW_RX_PSD_IS_FRAGMENT bit - indicates fragmented packet
	 * AM65_CPSW_RX_PSD_CSUM_ADD has value 0xFFFF for non fragmented packets
	 * or csum value for fragmented packets if !AM65_CPSW_RX_PSD_CSUM_ERR
	 */
	skb_checksum_none_assert(skb);

	if (unlikely(!(skb->dev->features & NETIF_F_RXCSUM)))
		return;

	if ((csum_info & (AM65_CPSW_RX_PSD_IPV6_VALID |
			  AM65_CPSW_RX_PSD_IPV4_VALID)) &&
			  !(csum_info & AM65_CPSW_RX_PSD_CSUM_ERR)) {
		/* csum for fragmented packets is unsupported */
		if (!(csum_info & AM65_CPSW_RX_PSD_IS_FRAGMENT))
			skb->ip_summed = CHECKSUM_UNNECESSARY;
	}
}

static int am65_cpsw_nuss_rx_packets(struct am65_cpsw_common *common,
				     u32 flow_idx)
{
	struct am65_cpsw_rx_chn *rx_chn = &common->rx_chns;
	u32 buf_dma_len, pkt_len, port_id = 0, csum_info;
	struct am65_cpsw_ndev_priv *ndev_priv;
	struct am65_cpsw_ndev_stats *stats;
	struct cppi5_host_desc_t *desc_rx;
	struct device *dev = common->dev;
	struct sk_buff *skb, *new_skb;
	dma_addr_t desc_dma, buf_dma;
	struct am65_cpsw_port *port;
	struct net_device *ndev;
	void **swdata;
	u32 *psdata;
	int ret = 0;

	ret = k3_udma_glue_pop_rx_chn(rx_chn->rx_chn, flow_idx, &desc_dma);
	if (ret) {
		if (ret != -ENODATA)
			dev_err(dev, "RX: pop chn fail %d\n", ret);
		return ret;
	}

	if (cppi5_desc_is_tdcm(desc_dma)) {
		dev_dbg(dev, "%s RX tdown flow: %u\n", __func__, flow_idx);
		return 0;
	}

	desc_rx = k3_cppi_desc_pool_dma2virt(rx_chn->desc_pool, desc_dma);
	dev_dbg(dev, "%s flow_idx: %u desc %pad\n",
		__func__, flow_idx, &desc_dma);

	swdata = cppi5_hdesc_get_swdata(desc_rx);
	skb = *swdata;
	cppi5_hdesc_get_obuf(desc_rx, &buf_dma, &buf_dma_len);
	k3_udma_glue_rx_cppi5_to_dma_addr(rx_chn->rx_chn, &buf_dma);
	pkt_len = cppi5_hdesc_get_pktlen(desc_rx);
	cppi5_desc_get_tags_ids(&desc_rx->hdr, &port_id, NULL);
	dev_dbg(dev, "%s rx port_id:%d\n", __func__, port_id);
	port = am65_common_get_port(common, port_id);
	ndev = port->ndev;
	skb->dev = ndev;

	psdata = cppi5_hdesc_get_psdata(desc_rx);
	/* add RX timestamp */
	if (port->rx_ts_enabled)
		am65_cpsw_nuss_rx_ts(skb, psdata);
	csum_info = psdata[2];
	dev_dbg(dev, "%s rx csum_info:%#x\n", __func__, csum_info);

	dma_unmap_single(rx_chn->dma_dev, buf_dma, buf_dma_len, DMA_FROM_DEVICE);

	k3_cppi_desc_pool_free(rx_chn->desc_pool, desc_rx);

	new_skb = netdev_alloc_skb_ip_align(ndev, AM65_CPSW_MAX_PACKET_SIZE);
	if (new_skb) {
		ndev_priv = netdev_priv(ndev);
		am65_cpsw_nuss_set_offload_fwd_mark(skb, ndev_priv->offload_fwd_mark);
		skb_put(skb, pkt_len);
		skb->protocol = eth_type_trans(skb, ndev);
		am65_cpsw_nuss_rx_csum(skb, csum_info);
		napi_gro_receive(&common->napi_rx, skb);

		stats = this_cpu_ptr(ndev_priv->stats);

		u64_stats_update_begin(&stats->syncp);
		stats->rx_packets++;
		stats->rx_bytes += pkt_len;
		u64_stats_update_end(&stats->syncp);
		kmemleak_not_leak(new_skb);
	} else {
		ndev->stats.rx_dropped++;
		new_skb = skb;
	}

	if (netif_dormant(ndev)) {
		dev_kfree_skb_any(new_skb);
		ndev->stats.rx_dropped++;
		return 0;
	}

	ret = am65_cpsw_nuss_rx_push(common, new_skb);
	if (WARN_ON(ret < 0)) {
		dev_kfree_skb_any(new_skb);
		ndev->stats.rx_errors++;
		ndev->stats.rx_dropped++;
	}

	return ret;
}

static int am65_cpsw_nuss_rx_poll(struct napi_struct *napi_rx, int budget)
{
	struct am65_cpsw_common *common = am65_cpsw_napi_to_common(napi_rx);
	int flow = AM65_CPSW_MAX_RX_FLOWS;
	int cur_budget, ret;
	int num_rx = 0;

	/* process every flow */
	while (flow--) {
		cur_budget = budget - num_rx;

		while (cur_budget--) {
			ret = am65_cpsw_nuss_rx_packets(common, flow);
			if (ret)
				break;
			num_rx++;
		}

		if (num_rx >= budget)
			break;
	}

	dev_dbg(common->dev, "%s num_rx:%d %d\n", __func__, num_rx, budget);

	if (num_rx < budget && napi_complete_done(napi_rx, num_rx)) {
		if (common->rx_irq_disabled) {
			common->rx_irq_disabled = false;
			enable_irq(common->rx_chns.irq);
		}
	}

	return num_rx;
}

static void am65_cpsw_nuss_xmit_free(struct am65_cpsw_tx_chn *tx_chn,
				     struct cppi5_host_desc_t *desc)
{
	struct cppi5_host_desc_t *first_desc, *next_desc;
	dma_addr_t buf_dma, next_desc_dma;
	u32 buf_dma_len;

	first_desc = desc;
	next_desc = first_desc;

	cppi5_hdesc_get_obuf(first_desc, &buf_dma, &buf_dma_len);
	k3_udma_glue_tx_cppi5_to_dma_addr(tx_chn->tx_chn, &buf_dma);

	dma_unmap_single(tx_chn->dma_dev, buf_dma, buf_dma_len, DMA_TO_DEVICE);

	next_desc_dma = cppi5_hdesc_get_next_hbdesc(first_desc);
	k3_udma_glue_tx_cppi5_to_dma_addr(tx_chn->tx_chn, &next_desc_dma);
	while (next_desc_dma) {
		next_desc = k3_cppi_desc_pool_dma2virt(tx_chn->desc_pool,
						       next_desc_dma);
		cppi5_hdesc_get_obuf(next_desc, &buf_dma, &buf_dma_len);
		k3_udma_glue_tx_cppi5_to_dma_addr(tx_chn->tx_chn, &buf_dma);

		dma_unmap_page(tx_chn->dma_dev, buf_dma, buf_dma_len,
			       DMA_TO_DEVICE);

		next_desc_dma = cppi5_hdesc_get_next_hbdesc(next_desc);
		k3_udma_glue_tx_cppi5_to_dma_addr(tx_chn->tx_chn, &next_desc_dma);

		k3_cppi_desc_pool_free(tx_chn->desc_pool, next_desc);
	}

	k3_cppi_desc_pool_free(tx_chn->desc_pool, first_desc);
}

static void am65_cpsw_nuss_tx_cleanup(void *data, dma_addr_t desc_dma)
{
	struct am65_cpsw_tx_chn *tx_chn = data;
	struct cppi5_host_desc_t *desc_tx;
	struct sk_buff *skb;
	void **swdata;

	desc_tx = k3_cppi_desc_pool_dma2virt(tx_chn->desc_pool, desc_dma);
	swdata = cppi5_hdesc_get_swdata(desc_tx);
	skb = *(swdata);
	am65_cpsw_nuss_xmit_free(tx_chn, desc_tx);

	dev_kfree_skb_any(skb);
}

static struct sk_buff *
am65_cpsw_nuss_tx_compl_packet(struct am65_cpsw_tx_chn *tx_chn,
			       dma_addr_t desc_dma)
{
	struct am65_cpsw_ndev_priv *ndev_priv;
	struct am65_cpsw_ndev_stats *stats;
	struct cppi5_host_desc_t *desc_tx;
	struct net_device *ndev;
	struct sk_buff *skb;
	void **swdata;

	desc_tx = k3_cppi_desc_pool_dma2virt(tx_chn->desc_pool,
					     desc_dma);
	swdata = cppi5_hdesc_get_swdata(desc_tx);
	skb = *(swdata);
	am65_cpsw_nuss_xmit_free(tx_chn, desc_tx);

	ndev = skb->dev;

	am65_cpts_tx_timestamp(tx_chn->common->cpts, skb);

	ndev_priv = netdev_priv(ndev);
	stats = this_cpu_ptr(ndev_priv->stats);
	u64_stats_update_begin(&stats->syncp);
	stats->tx_packets++;
	stats->tx_bytes += skb->len;
	u64_stats_update_end(&stats->syncp);

	return skb;
}

static void am65_cpsw_nuss_tx_wake(struct am65_cpsw_tx_chn *tx_chn, struct net_device *ndev,
				   struct netdev_queue *netif_txq)
{
	if (netif_tx_queue_stopped(netif_txq)) {
		/* Check whether the queue is stopped due to stalled
		 * tx dma, if the queue is stopped then wake the queue
		 * as we have free desc for tx
		 */
		__netif_tx_lock(netif_txq, smp_processor_id());
		if (netif_running(ndev) &&
		    (k3_cppi_desc_pool_avail(tx_chn->desc_pool) >= MAX_SKB_FRAGS))
			netif_tx_wake_queue(netif_txq);

		__netif_tx_unlock(netif_txq);
	}
}

static int am65_cpsw_nuss_tx_compl_packets(struct am65_cpsw_common *common,
					   int chn, unsigned int budget)
{
	struct device *dev = common->dev;
	struct am65_cpsw_tx_chn *tx_chn;
	struct netdev_queue *netif_txq;
	unsigned int total_bytes = 0;
	struct net_device *ndev;
	struct sk_buff *skb;
	dma_addr_t desc_dma;
	int res, num_tx = 0;

	tx_chn = &common->tx_chns[chn];

	while (true) {
		spin_lock(&tx_chn->lock);
		res = k3_udma_glue_pop_tx_chn(tx_chn->tx_chn, &desc_dma);
		spin_unlock(&tx_chn->lock);
		if (res == -ENODATA)
			break;

		if (cppi5_desc_is_tdcm(desc_dma)) {
			if (atomic_dec_and_test(&common->tdown_cnt))
				complete(&common->tdown_complete);
			break;
		}

		skb = am65_cpsw_nuss_tx_compl_packet(tx_chn, desc_dma);
		total_bytes = skb->len;
		ndev = skb->dev;
		napi_consume_skb(skb, budget);
		num_tx++;

		netif_txq = netdev_get_tx_queue(ndev, chn);

		netdev_tx_completed_queue(netif_txq, num_tx, total_bytes);

		am65_cpsw_nuss_tx_wake(tx_chn, ndev, netif_txq);
	}

	dev_dbg(dev, "%s:%u pkt:%d\n", __func__, chn, num_tx);

	return num_tx;
}

static int am65_cpsw_nuss_tx_compl_packets_2g(struct am65_cpsw_common *common,
					      int chn, unsigned int budget)
{
	struct device *dev = common->dev;
	struct am65_cpsw_tx_chn *tx_chn;
	struct netdev_queue *netif_txq;
	unsigned int total_bytes = 0;
	struct net_device *ndev;
	struct sk_buff *skb;
	dma_addr_t desc_dma;
	int res, num_tx = 0;

	tx_chn = &common->tx_chns[chn];

	while (true) {
		res = k3_udma_glue_pop_tx_chn(tx_chn->tx_chn, &desc_dma);
		if (res == -ENODATA)
			break;

		if (cppi5_desc_is_tdcm(desc_dma)) {
			if (atomic_dec_and_test(&common->tdown_cnt))
				complete(&common->tdown_complete);
			break;
		}

		skb = am65_cpsw_nuss_tx_compl_packet(tx_chn, desc_dma);

		ndev = skb->dev;
		total_bytes += skb->len;
		napi_consume_skb(skb, budget);
		num_tx++;
	}

	if (!num_tx)
		return 0;

	netif_txq = netdev_get_tx_queue(ndev, chn);

	netdev_tx_completed_queue(netif_txq, num_tx, total_bytes);

	am65_cpsw_nuss_tx_wake(tx_chn, ndev, netif_txq);

	dev_dbg(dev, "%s:%u pkt:%d\n", __func__, chn, num_tx);

	return num_tx;
}

static int am65_cpsw_nuss_tx_poll(struct napi_struct *napi_tx, int budget)
{
	struct am65_cpsw_tx_chn *tx_chn = am65_cpsw_napi_to_tx_chn(napi_tx);
	int num_tx;

	if (AM65_CPSW_IS_CPSW2G(tx_chn->common))
		num_tx = am65_cpsw_nuss_tx_compl_packets_2g(tx_chn->common, tx_chn->id, budget);
	else
		num_tx = am65_cpsw_nuss_tx_compl_packets(tx_chn->common, tx_chn->id, budget);

	if (num_tx >= budget)
		return budget;

	if (napi_complete_done(napi_tx, num_tx))
		enable_irq(tx_chn->irq);

	return 0;
}

static irqreturn_t am65_cpsw_nuss_rx_irq(int irq, void *dev_id)
{
	struct am65_cpsw_common *common = dev_id;

	common->rx_irq_disabled = true;
	disable_irq_nosync(irq);
	napi_schedule(&common->napi_rx);

	return IRQ_HANDLED;
}

static irqreturn_t am65_cpsw_nuss_tx_irq(int irq, void *dev_id)
{
	struct am65_cpsw_tx_chn *tx_chn = dev_id;

	disable_irq_nosync(irq);
	napi_schedule(&tx_chn->napi_tx);

	return IRQ_HANDLED;
}

static netdev_tx_t am65_cpsw_nuss_ndo_slave_xmit(struct sk_buff *skb,
						 struct net_device *ndev)
{
	struct am65_cpsw_common *common = am65_ndev_to_common(ndev);
	struct cppi5_host_desc_t *first_desc, *next_desc, *cur_desc;
	struct am65_cpsw_port *port = am65_ndev_to_port(ndev);
	struct device *dev = common->dev;
	struct am65_cpsw_tx_chn *tx_chn;
	struct netdev_queue *netif_txq;
	dma_addr_t desc_dma, buf_dma;
	int ret, q_idx, i;
	void **swdata;
	u32 *psdata;
	u32 pkt_len;

	/* padding enabled in hw */
	pkt_len = skb_headlen(skb);

	/* SKB TX timestamp */
	if (port->tx_ts_enabled)
		am65_cpts_prep_tx_timestamp(common->cpts, skb);

	q_idx = skb_get_queue_mapping(skb);
	dev_dbg(dev, "%s skb_queue:%d\n", __func__, q_idx);

	tx_chn = &common->tx_chns[q_idx];
	netif_txq = netdev_get_tx_queue(ndev, q_idx);

	/* Map the linear buffer */
	buf_dma = dma_map_single(tx_chn->dma_dev, skb->data, pkt_len,
				 DMA_TO_DEVICE);
	if (unlikely(dma_mapping_error(tx_chn->dma_dev, buf_dma))) {
		dev_err(dev, "Failed to map tx skb buffer\n");
		ndev->stats.tx_errors++;
		goto err_free_skb;
	}

	first_desc = k3_cppi_desc_pool_alloc(tx_chn->desc_pool);
	if (!first_desc) {
		dev_dbg(dev, "Failed to allocate descriptor\n");
		dma_unmap_single(tx_chn->dma_dev, buf_dma, pkt_len,
				 DMA_TO_DEVICE);
		goto busy_stop_q;
	}

	cppi5_hdesc_init(first_desc, CPPI5_INFO0_HDESC_EPIB_PRESENT,
			 AM65_CPSW_NAV_PS_DATA_SIZE);
	cppi5_desc_set_pktids(&first_desc->hdr, 0, 0x3FFF);
	cppi5_hdesc_set_pkttype(first_desc, 0x7);
	cppi5_desc_set_tags_ids(&first_desc->hdr, 0, port->port_id);

	k3_udma_glue_tx_dma_to_cppi5_addr(tx_chn->tx_chn, &buf_dma);
	cppi5_hdesc_attach_buf(first_desc, buf_dma, pkt_len, buf_dma, pkt_len);
	swdata = cppi5_hdesc_get_swdata(first_desc);
	*(swdata) = skb;
	psdata = cppi5_hdesc_get_psdata(first_desc);

	/* HW csum offload if enabled */
	psdata[2] = 0;
	if (likely(skb->ip_summed == CHECKSUM_PARTIAL)) {
		unsigned int cs_start, cs_offset;

		cs_start = skb_transport_offset(skb);
		cs_offset = cs_start + skb->csum_offset;
		/* HW numerates bytes starting from 1 */
		psdata[2] = ((cs_offset + 1) << 24) |
			    ((cs_start + 1) << 16) | (skb->len - cs_start);
		dev_dbg(dev, "%s tx psdata:%#x\n", __func__, psdata[2]);
	}

	if (!skb_is_nonlinear(skb))
		goto done_tx;

	dev_dbg(dev, "fragmented SKB\n");

	/* Handle the case where skb is fragmented in pages */
	cur_desc = first_desc;
	for (i = 0; i < skb_shinfo(skb)->nr_frags; i++) {
		skb_frag_t *frag = &skb_shinfo(skb)->frags[i];
		u32 frag_size = skb_frag_size(frag);

		next_desc = k3_cppi_desc_pool_alloc(tx_chn->desc_pool);
		if (!next_desc) {
			dev_err(dev, "Failed to allocate descriptor\n");
			goto busy_free_descs;
		}

		buf_dma = skb_frag_dma_map(tx_chn->dma_dev, frag, 0, frag_size,
					   DMA_TO_DEVICE);
		if (unlikely(dma_mapping_error(tx_chn->dma_dev, buf_dma))) {
			dev_err(dev, "Failed to map tx skb page\n");
			k3_cppi_desc_pool_free(tx_chn->desc_pool, next_desc);
			ndev->stats.tx_errors++;
			goto err_free_descs;
		}

		cppi5_hdesc_reset_hbdesc(next_desc);
		k3_udma_glue_tx_dma_to_cppi5_addr(tx_chn->tx_chn, &buf_dma);
		cppi5_hdesc_attach_buf(next_desc,
				       buf_dma, frag_size, buf_dma, frag_size);

		desc_dma = k3_cppi_desc_pool_virt2dma(tx_chn->desc_pool,
						      next_desc);
		k3_udma_glue_tx_dma_to_cppi5_addr(tx_chn->tx_chn, &desc_dma);
		cppi5_hdesc_link_hbdesc(cur_desc, desc_dma);

		pkt_len += frag_size;
		cur_desc = next_desc;
	}
	WARN_ON(pkt_len != skb->len);

done_tx:
	skb_tx_timestamp(skb);

	/* report bql before sending packet */
	netdev_tx_sent_queue(netif_txq, pkt_len);

	cppi5_hdesc_set_pktlen(first_desc, pkt_len);
	desc_dma = k3_cppi_desc_pool_virt2dma(tx_chn->desc_pool, first_desc);
	if (AM65_CPSW_IS_CPSW2G(common)) {
		ret = k3_udma_glue_push_tx_chn(tx_chn->tx_chn, first_desc, desc_dma);
	} else {
		spin_lock_bh(&tx_chn->lock);
		ret = k3_udma_glue_push_tx_chn(tx_chn->tx_chn, first_desc, desc_dma);
		spin_unlock_bh(&tx_chn->lock);
	}
	if (ret) {
		dev_err(dev, "can't push desc %d\n", ret);
		/* inform bql */
		netdev_tx_completed_queue(netif_txq, 1, pkt_len);
		ndev->stats.tx_errors++;
		goto err_free_descs;
	}

	if (k3_cppi_desc_pool_avail(tx_chn->desc_pool) < MAX_SKB_FRAGS) {
		netif_tx_stop_queue(netif_txq);
		/* Barrier, so that stop_queue visible to other cpus */
		smp_mb__after_atomic();
		dev_dbg(dev, "netif_tx_stop_queue %d\n", q_idx);

		/* re-check for smp */
		if (k3_cppi_desc_pool_avail(tx_chn->desc_pool) >=
		    MAX_SKB_FRAGS) {
			netif_tx_wake_queue(netif_txq);
			dev_dbg(dev, "netif_tx_wake_queue %d\n", q_idx);
		}
	}

	return NETDEV_TX_OK;

err_free_descs:
	am65_cpsw_nuss_xmit_free(tx_chn, first_desc);
err_free_skb:
	ndev->stats.tx_dropped++;
	dev_kfree_skb_any(skb);
	return NETDEV_TX_OK;

busy_free_descs:
	am65_cpsw_nuss_xmit_free(tx_chn, first_desc);
busy_stop_q:
	netif_tx_stop_queue(netif_txq);
	return NETDEV_TX_BUSY;
}

static int am65_cpsw_nuss_ndo_slave_set_mac_address(struct net_device *ndev,
						    void *addr)
{
	struct am65_cpsw_common *common = am65_ndev_to_common(ndev);
	struct am65_cpsw_port *port = am65_ndev_to_port(ndev);
	struct sockaddr *sockaddr = (struct sockaddr *)addr;
	int ret;

	ret = eth_prepare_mac_addr_change(ndev, addr);
	if (ret < 0)
		return ret;

	ret = pm_runtime_resume_and_get(common->dev);
	if (ret < 0)
		return ret;

	cpsw_ale_del_ucast(common->ale, ndev->dev_addr,
			   HOST_PORT_NUM, 0, 0);
	cpsw_ale_add_ucast(common->ale, sockaddr->sa_data,
			   HOST_PORT_NUM, ALE_SECURE, 0);

	am65_cpsw_port_set_sl_mac(port, addr);
	eth_commit_mac_addr_change(ndev, sockaddr);

	pm_runtime_put(common->dev);

	return 0;
}

static int am65_cpsw_nuss_hwtstamp_set(struct net_device *ndev,
				       struct ifreq *ifr)
{
	struct am65_cpsw_common *common = am65_ndev_to_common(ndev);
	struct am65_cpsw_port *port = am65_ndev_to_port(ndev);
	u32 ts_ctrl, seq_id, ts_ctrl_ltype2, ts_vlan_ltype;
	struct hwtstamp_config cfg;

	if (!IS_ENABLED(CONFIG_TI_K3_AM65_CPTS))
		return -EOPNOTSUPP;

	if (copy_from_user(&cfg, ifr->ifr_data, sizeof(cfg)))
		return -EFAULT;

	/* TX HW timestamp */
	switch (cfg.tx_type) {
	case HWTSTAMP_TX_OFF:
	case HWTSTAMP_TX_ON:
		break;
	default:
		return -ERANGE;
	}

	switch (cfg.rx_filter) {
	case HWTSTAMP_FILTER_NONE:
		port->rx_ts_enabled = false;
		break;
	case HWTSTAMP_FILTER_ALL:
	case HWTSTAMP_FILTER_SOME:
	case HWTSTAMP_FILTER_PTP_V1_L4_EVENT:
	case HWTSTAMP_FILTER_PTP_V1_L4_SYNC:
	case HWTSTAMP_FILTER_PTP_V1_L4_DELAY_REQ:
	case HWTSTAMP_FILTER_PTP_V2_L4_EVENT:
	case HWTSTAMP_FILTER_PTP_V2_L4_SYNC:
	case HWTSTAMP_FILTER_PTP_V2_L4_DELAY_REQ:
	case HWTSTAMP_FILTER_PTP_V2_L2_EVENT:
	case HWTSTAMP_FILTER_PTP_V2_L2_SYNC:
	case HWTSTAMP_FILTER_PTP_V2_L2_DELAY_REQ:
	case HWTSTAMP_FILTER_PTP_V2_EVENT:
	case HWTSTAMP_FILTER_PTP_V2_SYNC:
	case HWTSTAMP_FILTER_PTP_V2_DELAY_REQ:
	case HWTSTAMP_FILTER_NTP_ALL:
		port->rx_ts_enabled = true;
		cfg.rx_filter = HWTSTAMP_FILTER_ALL;
		break;
	default:
		return -ERANGE;
	}

	port->tx_ts_enabled = (cfg.tx_type == HWTSTAMP_TX_ON);

	/* cfg TX timestamp */
	seq_id = (AM65_CPSW_TS_SEQ_ID_OFFSET <<
		  AM65_CPSW_PN_TS_SEQ_ID_OFFSET_SHIFT) | ETH_P_1588;

	ts_vlan_ltype = ETH_P_8021Q;

	ts_ctrl_ltype2 = ETH_P_1588 |
			 AM65_CPSW_PN_TS_CTL_LTYPE2_TS_107 |
			 AM65_CPSW_PN_TS_CTL_LTYPE2_TS_129 |
			 AM65_CPSW_PN_TS_CTL_LTYPE2_TS_130 |
			 AM65_CPSW_PN_TS_CTL_LTYPE2_TS_131 |
			 AM65_CPSW_PN_TS_CTL_LTYPE2_TS_132 |
			 AM65_CPSW_PN_TS_CTL_LTYPE2_TS_319 |
			 AM65_CPSW_PN_TS_CTL_LTYPE2_TS_320 |
			 AM65_CPSW_PN_TS_CTL_LTYPE2_TS_TTL_NONZERO;

	ts_ctrl = AM65_CPSW_TS_EVENT_MSG_TYPE_BITS <<
		  AM65_CPSW_PN_TS_CTL_MSG_TYPE_EN_SHIFT;

	if (port->tx_ts_enabled)
		ts_ctrl |= AM65_CPSW_TS_TX_ANX_ALL_EN |
			   AM65_CPSW_PN_TS_CTL_TX_VLAN_LT1_EN;

	writel(seq_id, port->port_base + AM65_CPSW_PORTN_REG_TS_SEQ_LTYPE_REG);
	writel(ts_vlan_ltype, port->port_base +
	       AM65_CPSW_PORTN_REG_TS_VLAN_LTYPE_REG);
	writel(ts_ctrl_ltype2, port->port_base +
	       AM65_CPSW_PORTN_REG_TS_CTL_LTYPE2);
	writel(ts_ctrl, port->port_base + AM65_CPSW_PORTN_REG_TS_CTL);

	/* en/dis RX timestamp */
	am65_cpts_rx_enable(common->cpts, port->rx_ts_enabled);

	return copy_to_user(ifr->ifr_data, &cfg, sizeof(cfg)) ? -EFAULT : 0;
}

static int am65_cpsw_nuss_hwtstamp_get(struct net_device *ndev,
				       struct ifreq *ifr)
{
	struct am65_cpsw_port *port = am65_ndev_to_port(ndev);
	struct hwtstamp_config cfg;

	if (!IS_ENABLED(CONFIG_TI_K3_AM65_CPTS))
		return -EOPNOTSUPP;

	cfg.flags = 0;
	cfg.tx_type = port->tx_ts_enabled ?
		      HWTSTAMP_TX_ON : HWTSTAMP_TX_OFF;
	cfg.rx_filter = port->rx_ts_enabled ?
			HWTSTAMP_FILTER_ALL : HWTSTAMP_FILTER_NONE;

	return copy_to_user(ifr->ifr_data, &cfg, sizeof(cfg)) ? -EFAULT : 0;
}

static int am65_cpsw_nuss_ndo_slave_ioctl(struct net_device *ndev,
					  struct ifreq *req, int cmd)
{
	struct am65_cpsw_port *port = am65_ndev_to_port(ndev);

	if (!netif_running(ndev))
		return -EINVAL;

	switch (cmd) {
	case SIOCSHWTSTAMP:
		return am65_cpsw_nuss_hwtstamp_set(ndev, req);
	case SIOCGHWTSTAMP:
		return am65_cpsw_nuss_hwtstamp_get(ndev, req);
	}

	return phylink_mii_ioctl(port->slave.phylink, req, cmd);
}

static void am65_cpsw_nuss_ndo_get_stats(struct net_device *dev,
					 struct rtnl_link_stats64 *stats)
{
	struct am65_cpsw_ndev_priv *ndev_priv = netdev_priv(dev);
	unsigned int start;
	int cpu;

	for_each_possible_cpu(cpu) {
		struct am65_cpsw_ndev_stats *cpu_stats;
		u64 rx_packets;
		u64 rx_bytes;
		u64 tx_packets;
		u64 tx_bytes;

		cpu_stats = per_cpu_ptr(ndev_priv->stats, cpu);
		do {
			start = u64_stats_fetch_begin_irq(&cpu_stats->syncp);
			rx_packets = cpu_stats->rx_packets;
			rx_bytes   = cpu_stats->rx_bytes;
			tx_packets = cpu_stats->tx_packets;
			tx_bytes   = cpu_stats->tx_bytes;
		} while (u64_stats_fetch_retry_irq(&cpu_stats->syncp, start));

		stats->rx_packets += rx_packets;
		stats->rx_bytes   += rx_bytes;
		stats->tx_packets += tx_packets;
		stats->tx_bytes   += tx_bytes;
	}

	stats->rx_errors	= dev->stats.rx_errors;
	stats->rx_dropped	= dev->stats.rx_dropped;
	stats->tx_dropped	= dev->stats.tx_dropped;
}

static struct devlink_port *am65_cpsw_ndo_get_devlink_port(struct net_device *ndev)
{
	struct am65_cpsw_port *port = am65_ndev_to_port(ndev);

	return &port->devlink_port;
}

static const struct net_device_ops am65_cpsw_nuss_netdev_ops = {
	.ndo_open		= am65_cpsw_nuss_ndo_slave_open,
	.ndo_stop		= am65_cpsw_nuss_ndo_slave_stop,
	.ndo_start_xmit		= am65_cpsw_nuss_ndo_slave_xmit,
	.ndo_set_rx_mode	= am65_cpsw_nuss_ndo_slave_set_rx_mode,
	.ndo_get_stats64        = am65_cpsw_nuss_ndo_get_stats,
	.ndo_validate_addr	= eth_validate_addr,
	.ndo_set_mac_address	= am65_cpsw_nuss_ndo_slave_set_mac_address,
	.ndo_tx_timeout		= am65_cpsw_nuss_ndo_host_tx_timeout,
	.ndo_vlan_rx_add_vid	= am65_cpsw_nuss_ndo_slave_add_vid,
	.ndo_vlan_rx_kill_vid	= am65_cpsw_nuss_ndo_slave_kill_vid,
	.ndo_eth_ioctl		= am65_cpsw_nuss_ndo_slave_ioctl,
	.ndo_setup_tc           = am65_cpsw_qos_ndo_setup_tc,
	.ndo_get_devlink_port   = am65_cpsw_ndo_get_devlink_port,
};

static void am65_cpsw_nuss_mac_config(struct phylink_config *config, unsigned int mode,
				      const struct phylink_link_state *state)
{
	/* Currently not used */
}

static void am65_cpsw_nuss_mac_link_down(struct phylink_config *config, unsigned int mode,
					 phy_interface_t interface)
{
	struct am65_cpsw_slave_data *slave = container_of(config, struct am65_cpsw_slave_data,
							  phylink_config);
	struct am65_cpsw_port *port = container_of(slave, struct am65_cpsw_port, slave);
	struct am65_cpsw_common *common = port->common;
	struct net_device *ndev = port->ndev;
	int tmo;

	/* disable forwarding */
	cpsw_ale_control_set(common->ale, port->port_id, ALE_PORT_STATE, ALE_PORT_STATE_DISABLE);

	cpsw_sl_ctl_set(port->slave.mac_sl, CPSW_SL_CTL_CMD_IDLE);

	tmo = cpsw_sl_wait_for_idle(port->slave.mac_sl, 100);
	dev_dbg(common->dev, "down msc_sl %08x tmo %d\n",
		cpsw_sl_reg_read(port->slave.mac_sl, CPSW_SL_MACSTATUS), tmo);

	cpsw_sl_ctl_reset(port->slave.mac_sl);

	am65_cpsw_qos_link_down(ndev);
	netif_tx_stop_all_queues(ndev);
}

static void am65_cpsw_nuss_mac_link_up(struct phylink_config *config, struct phy_device *phy,
				       unsigned int mode, phy_interface_t interface, int speed,
				       int duplex, bool tx_pause, bool rx_pause)
{
	struct am65_cpsw_slave_data *slave = container_of(config, struct am65_cpsw_slave_data,
							  phylink_config);
	struct am65_cpsw_port *port = container_of(slave, struct am65_cpsw_port, slave);
	struct am65_cpsw_common *common = port->common;
	u32 mac_control = CPSW_SL_CTL_GMII_EN;
	struct net_device *ndev = port->ndev;

	if (speed == SPEED_1000)
		mac_control |= CPSW_SL_CTL_GIG;
	if (speed == SPEED_10 && interface == PHY_INTERFACE_MODE_RGMII)
		/* Can be used with in band mode only */
		mac_control |= CPSW_SL_CTL_EXT_EN;
	if (speed == SPEED_100 && interface == PHY_INTERFACE_MODE_RMII)
		mac_control |= CPSW_SL_CTL_IFCTL_A;
	if (duplex)
		mac_control |= CPSW_SL_CTL_FULLDUPLEX;

	/* rx_pause/tx_pause */
	if (rx_pause)
		mac_control |= CPSW_SL_CTL_RX_FLOW_EN;

	if (tx_pause)
		mac_control |= CPSW_SL_CTL_TX_FLOW_EN;

	cpsw_sl_ctl_set(port->slave.mac_sl, mac_control);

	/* enable forwarding */
	cpsw_ale_control_set(common->ale, port->port_id, ALE_PORT_STATE, ALE_PORT_STATE_FORWARD);

	am65_cpsw_qos_link_up(ndev, speed);
	netif_tx_wake_all_queues(ndev);
}

static const struct phylink_mac_ops am65_cpsw_phylink_mac_ops = {
	.validate = phylink_generic_validate,
	.mac_config = am65_cpsw_nuss_mac_config,
	.mac_link_down = am65_cpsw_nuss_mac_link_down,
	.mac_link_up = am65_cpsw_nuss_mac_link_up,
};

static void am65_cpsw_nuss_slave_disable_unused(struct am65_cpsw_port *port)
{
	struct am65_cpsw_common *common = port->common;

	if (!port->disabled)
		return;

	cpsw_ale_control_set(common->ale, port->port_id,
			     ALE_PORT_STATE, ALE_PORT_STATE_DISABLE);

	cpsw_sl_reset(port->slave.mac_sl, 100);
	cpsw_sl_ctl_reset(port->slave.mac_sl);
}

static void am65_cpsw_nuss_free_tx_chns(void *data)
{
	struct am65_cpsw_common *common = data;
	int i;

	for (i = 0; i < common->tx_ch_num; i++) {
		struct am65_cpsw_tx_chn *tx_chn = &common->tx_chns[i];

		if (!IS_ERR_OR_NULL(tx_chn->desc_pool))
			k3_cppi_desc_pool_destroy(tx_chn->desc_pool);

		if (!IS_ERR_OR_NULL(tx_chn->tx_chn))
			k3_udma_glue_release_tx_chn(tx_chn->tx_chn);

		memset(tx_chn, 0, sizeof(*tx_chn));
	}
}

void am65_cpsw_nuss_remove_tx_chns(struct am65_cpsw_common *common)
{
	struct device *dev = common->dev;
	int i;

	devm_remove_action(dev, am65_cpsw_nuss_free_tx_chns, common);

	for (i = 0; i < common->tx_ch_num; i++) {
		struct am65_cpsw_tx_chn *tx_chn = &common->tx_chns[i];

		if (tx_chn->irq)
			devm_free_irq(dev, tx_chn->irq, tx_chn);

		netif_napi_del(&tx_chn->napi_tx);

		if (!IS_ERR_OR_NULL(tx_chn->desc_pool))
			k3_cppi_desc_pool_destroy(tx_chn->desc_pool);

		if (!IS_ERR_OR_NULL(tx_chn->tx_chn))
			k3_udma_glue_release_tx_chn(tx_chn->tx_chn);

		memset(tx_chn, 0, sizeof(*tx_chn));
	}
}

static int am65_cpsw_nuss_init_tx_chns(struct am65_cpsw_common *common)
{
	u32  max_desc_num = ALIGN(AM65_CPSW_MAX_TX_DESC, MAX_SKB_FRAGS);
	struct k3_udma_glue_tx_channel_cfg tx_cfg = { 0 };
	struct device *dev = common->dev;
	struct k3_ring_cfg ring_cfg = {
		.elm_size = K3_RINGACC_RING_ELSIZE_8,
		.mode = K3_RINGACC_RING_MODE_RING,
		.flags = 0
	};
	u32 hdesc_size;
	int i, ret = 0;

	hdesc_size = cppi5_hdesc_calc_size(true, AM65_CPSW_NAV_PS_DATA_SIZE,
					   AM65_CPSW_NAV_SW_DATA_SIZE);

	tx_cfg.swdata_size = AM65_CPSW_NAV_SW_DATA_SIZE;
	tx_cfg.tx_cfg = ring_cfg;
	tx_cfg.txcq_cfg = ring_cfg;
	tx_cfg.tx_cfg.size = max_desc_num;
	tx_cfg.txcq_cfg.size = max_desc_num;

	for (i = 0; i < common->tx_ch_num; i++) {
		struct am65_cpsw_tx_chn *tx_chn = &common->tx_chns[i];

		snprintf(tx_chn->tx_chn_name,
			 sizeof(tx_chn->tx_chn_name), "tx%d", i);

		spin_lock_init(&tx_chn->lock);
		tx_chn->common = common;
		tx_chn->id = i;
		tx_chn->descs_num = max_desc_num;

		tx_chn->tx_chn =
			k3_udma_glue_request_tx_chn(dev,
						    tx_chn->tx_chn_name,
						    &tx_cfg);
		if (IS_ERR(tx_chn->tx_chn)) {
			ret = dev_err_probe(dev, PTR_ERR(tx_chn->tx_chn),
					    "Failed to request tx dma channel\n");
			goto err;
		}
		tx_chn->dma_dev = k3_udma_glue_tx_get_dma_device(tx_chn->tx_chn);

		tx_chn->desc_pool = k3_cppi_desc_pool_create_name(tx_chn->dma_dev,
								  tx_chn->descs_num,
								  hdesc_size,
								  tx_chn->tx_chn_name);
		if (IS_ERR(tx_chn->desc_pool)) {
			ret = PTR_ERR(tx_chn->desc_pool);
			dev_err(dev, "Failed to create poll %d\n", ret);
			goto err;
		}

		tx_chn->irq = k3_udma_glue_tx_get_irq(tx_chn->tx_chn);
		if (tx_chn->irq <= 0) {
			dev_err(dev, "Failed to get tx dma irq %d\n",
				tx_chn->irq);
			goto err;
		}

		snprintf(tx_chn->tx_chn_name,
			 sizeof(tx_chn->tx_chn_name), "%s-tx%d",
			 dev_name(dev), tx_chn->id);
	}

err:
	i = devm_add_action(dev, am65_cpsw_nuss_free_tx_chns, common);
	if (i) {
		dev_err(dev, "Failed to add free_tx_chns action %d\n", i);
		return i;
	}

	return ret;
}

static void am65_cpsw_nuss_free_rx_chns(void *data)
{
	struct am65_cpsw_common *common = data;
	struct am65_cpsw_rx_chn *rx_chn;

	rx_chn = &common->rx_chns;

	if (!IS_ERR_OR_NULL(rx_chn->desc_pool))
		k3_cppi_desc_pool_destroy(rx_chn->desc_pool);

	if (!IS_ERR_OR_NULL(rx_chn->rx_chn))
		k3_udma_glue_release_rx_chn(rx_chn->rx_chn);
}

static int am65_cpsw_nuss_init_rx_chns(struct am65_cpsw_common *common)
{
	struct am65_cpsw_rx_chn *rx_chn = &common->rx_chns;
	struct k3_udma_glue_rx_channel_cfg rx_cfg = { 0 };
	u32  max_desc_num = AM65_CPSW_MAX_RX_DESC;
	struct device *dev = common->dev;
	u32 hdesc_size;
	u32 fdqring_id;
	int i, ret = 0;

	hdesc_size = cppi5_hdesc_calc_size(true, AM65_CPSW_NAV_PS_DATA_SIZE,
					   AM65_CPSW_NAV_SW_DATA_SIZE);

	rx_cfg.swdata_size = AM65_CPSW_NAV_SW_DATA_SIZE;
	rx_cfg.flow_id_num = AM65_CPSW_MAX_RX_FLOWS;
	rx_cfg.flow_id_base = common->rx_flow_id_base;

	/* init all flows */
	rx_chn->dev = dev;
	rx_chn->descs_num = max_desc_num;

	rx_chn->rx_chn = k3_udma_glue_request_rx_chn(dev, "rx", &rx_cfg);
	if (IS_ERR(rx_chn->rx_chn)) {
		ret = dev_err_probe(dev, PTR_ERR(rx_chn->rx_chn),
				    "Failed to request rx dma channel\n");
		goto err;
	}
	rx_chn->dma_dev = k3_udma_glue_rx_get_dma_device(rx_chn->rx_chn);

	rx_chn->desc_pool = k3_cppi_desc_pool_create_name(rx_chn->dma_dev,
							  rx_chn->descs_num,
							  hdesc_size, "rx");
	if (IS_ERR(rx_chn->desc_pool)) {
		ret = PTR_ERR(rx_chn->desc_pool);
		dev_err(dev, "Failed to create rx poll %d\n", ret);
		goto err;
	}

	common->rx_flow_id_base =
			k3_udma_glue_rx_get_flow_id_base(rx_chn->rx_chn);
	dev_info(dev, "set new flow-id-base %u\n", common->rx_flow_id_base);

	fdqring_id = K3_RINGACC_RING_ID_ANY;
	for (i = 0; i < rx_cfg.flow_id_num; i++) {
		struct k3_ring_cfg rxring_cfg = {
			.elm_size = K3_RINGACC_RING_ELSIZE_8,
			.mode = K3_RINGACC_RING_MODE_RING,
			.flags = 0,
		};
		struct k3_ring_cfg fdqring_cfg = {
			.elm_size = K3_RINGACC_RING_ELSIZE_8,
			.flags = K3_RINGACC_RING_SHARED,
		};
		struct k3_udma_glue_rx_flow_cfg rx_flow_cfg = {
			.rx_cfg = rxring_cfg,
			.rxfdq_cfg = fdqring_cfg,
			.ring_rxq_id = K3_RINGACC_RING_ID_ANY,
			.src_tag_lo_sel =
				K3_UDMA_GLUE_SRC_TAG_LO_USE_REMOTE_SRC_TAG,
		};

		rx_flow_cfg.ring_rxfdq0_id = fdqring_id;
		rx_flow_cfg.rx_cfg.size = max_desc_num;
		rx_flow_cfg.rxfdq_cfg.size = max_desc_num;
		rx_flow_cfg.rxfdq_cfg.mode = common->pdata.fdqring_mode;

		ret = k3_udma_glue_rx_flow_init(rx_chn->rx_chn,
						i, &rx_flow_cfg);
		if (ret) {
			dev_err(dev, "Failed to init rx flow%d %d\n", i, ret);
			goto err;
		}
		if (!i)
			fdqring_id =
				k3_udma_glue_rx_flow_get_fdq_id(rx_chn->rx_chn,
								i);

		rx_chn->irq = k3_udma_glue_rx_get_irq(rx_chn->rx_chn, i);

		if (rx_chn->irq <= 0) {
			dev_err(dev, "Failed to get rx dma irq %d\n",
				rx_chn->irq);
			ret = -ENXIO;
			goto err;
		}
	}

err:
	i = devm_add_action(dev, am65_cpsw_nuss_free_rx_chns, common);
	if (i) {
		dev_err(dev, "Failed to add free_rx_chns action %d\n", i);
		return i;
	}

	return ret;
}

static int am65_cpsw_nuss_init_host_p(struct am65_cpsw_common *common)
{
	struct am65_cpsw_host *host_p = am65_common_get_host(common);

	host_p->common = common;
	host_p->port_base = common->cpsw_base + AM65_CPSW_NU_PORTS_BASE;
	host_p->stat_base = common->cpsw_base + AM65_CPSW_NU_STATS_BASE;

	return 0;
}

static int am65_cpsw_am654_get_efuse_macid(struct device_node *of_node,
					   int slave, u8 *mac_addr)
{
	u32 mac_lo, mac_hi, offset;
	struct regmap *syscon;
	int ret;

	syscon = syscon_regmap_lookup_by_phandle(of_node, "ti,syscon-efuse");
	if (IS_ERR(syscon)) {
		if (PTR_ERR(syscon) == -ENODEV)
			return 0;
		return PTR_ERR(syscon);
	}

	ret = of_property_read_u32_index(of_node, "ti,syscon-efuse", 1,
					 &offset);
	if (ret)
		return ret;

	regmap_read(syscon, offset, &mac_lo);
	regmap_read(syscon, offset + 4, &mac_hi);

	mac_addr[0] = (mac_hi >> 8) & 0xff;
	mac_addr[1] = mac_hi & 0xff;
	mac_addr[2] = (mac_lo >> 24) & 0xff;
	mac_addr[3] = (mac_lo >> 16) & 0xff;
	mac_addr[4] = (mac_lo >> 8) & 0xff;
	mac_addr[5] = mac_lo & 0xff;

	return 0;
}

static int am65_cpsw_init_cpts(struct am65_cpsw_common *common)
{
	struct device *dev = common->dev;
	struct device_node *node;
	struct am65_cpts *cpts;
	void __iomem *reg_base;

	if (!IS_ENABLED(CONFIG_TI_K3_AM65_CPTS))
		return 0;

	node = of_get_child_by_name(dev->of_node, "cpts");
	if (!node) {
		dev_err(dev, "%s cpts not found\n", __func__);
		return -ENOENT;
	}

	reg_base = common->cpsw_base + AM65_CPSW_NU_CPTS_BASE;
	cpts = am65_cpts_create(dev, reg_base, node);
	if (IS_ERR(cpts)) {
		int ret = PTR_ERR(cpts);

		of_node_put(node);
		if (ret == -EOPNOTSUPP) {
			dev_info(dev, "cpts disabled\n");
			return 0;
		}

		dev_err(dev, "cpts create err %d\n", ret);
		return ret;
	}
	common->cpts = cpts;
	/* Forbid PM runtime if CPTS is running.
	 * K3 CPSWxG modules may completely lose context during ON->OFF
	 * transitions depending on integration.
	 * AM65x/J721E MCU CPSW2G: false
	 * J721E MAIN_CPSW9G: true
	 */
	pm_runtime_forbid(dev);

	return 0;
}

static int am65_cpsw_nuss_init_slave_ports(struct am65_cpsw_common *common)
{
	struct device_node *node, *port_np;
	struct device *dev = common->dev;
	int ret;

	node = of_get_child_by_name(dev->of_node, "ethernet-ports");
	if (!node)
		return -ENOENT;

	for_each_child_of_node(node, port_np) {
		struct am65_cpsw_port *port;
		u32 port_id;

		/* it is not a slave port node, continue */
		if (strcmp(port_np->name, "port"))
			continue;

		ret = of_property_read_u32(port_np, "reg", &port_id);
		if (ret < 0) {
			dev_err(dev, "%pOF error reading port_id %d\n",
				port_np, ret);
			goto of_node_put;
		}

		if (!port_id || port_id > common->port_num) {
			dev_err(dev, "%pOF has invalid port_id %u %s\n",
				port_np, port_id, port_np->name);
			ret = -EINVAL;
			goto of_node_put;
		}

		port = am65_common_get_port(common, port_id);
		port->port_id = port_id;
		port->common = common;
		port->port_base = common->cpsw_base + AM65_CPSW_NU_PORTS_BASE +
				  AM65_CPSW_NU_PORTS_OFFSET * (port_id);
		port->stat_base = common->cpsw_base + AM65_CPSW_NU_STATS_BASE +
				  (AM65_CPSW_NU_STATS_PORT_OFFSET * port_id);
		port->name = of_get_property(port_np, "label", NULL);
		port->fetch_ram_base =
				common->cpsw_base + AM65_CPSW_NU_FRAM_BASE +
				(AM65_CPSW_NU_FRAM_PORT_OFFSET * (port_id - 1));

		port->slave.mac_sl = cpsw_sl_get("am65", dev, port->port_base);
		if (IS_ERR(port->slave.mac_sl)) {
			ret = PTR_ERR(port->slave.mac_sl);
			goto of_node_put;
		}

		port->disabled = !of_device_is_available(port_np);
		if (port->disabled) {
			common->disabled_ports_mask |= BIT(port->port_id);
			continue;
		}

		port->slave.ifphy = devm_of_phy_get(dev, port_np, NULL);
		if (IS_ERR(port->slave.ifphy)) {
			ret = PTR_ERR(port->slave.ifphy);
			dev_err(dev, "%pOF error retrieving port phy: %d\n",
				port_np, ret);
			goto of_node_put;
		}

		port->slave.mac_only =
				of_property_read_bool(port_np, "ti,mac-only");

		/* get phy/link info */
		port->slave.phy_node = port_np;
		ret = of_get_phy_mode(port_np, &port->slave.phy_if);
		if (ret) {
			dev_err(dev, "%pOF read phy-mode err %d\n",
				port_np, ret);
			goto of_node_put;
		}

		ret = of_get_mac_address(port_np, port->slave.mac_addr);
		if (ret) {
			am65_cpsw_am654_get_efuse_macid(port_np,
							port->port_id,
							port->slave.mac_addr);
			if (!is_valid_ether_addr(port->slave.mac_addr)) {
				eth_random_addr(port->slave.mac_addr);
				dev_err(dev, "Use random MAC address\n");
			}
		}
	}
	of_node_put(node);

	/* is there at least one ext.port */
	if (!(~common->disabled_ports_mask & GENMASK(common->port_num, 1))) {
		dev_err(dev, "No Ext. port are available\n");
		return -ENODEV;
	}

	return 0;

of_node_put:
	of_node_put(port_np);
	of_node_put(node);
	return ret;
}

static void am65_cpsw_pcpu_stats_free(void *data)
{
	struct am65_cpsw_ndev_stats __percpu *stats = data;

	free_percpu(stats);
}

static void am65_cpsw_nuss_phylink_cleanup(struct am65_cpsw_common *common)
{
	struct am65_cpsw_port *port;
	int i;

	for (i = 0; i < common->port_num; i++) {
		port = &common->ports[i];
		if (port->slave.phylink)
			phylink_destroy(port->slave.phylink);
	}
}

static int
am65_cpsw_nuss_init_port_ndev(struct am65_cpsw_common *common, u32 port_idx)
{
	struct am65_cpsw_ndev_priv *ndev_priv;
	struct device *dev = common->dev;
	struct am65_cpsw_port *port;
	struct phylink *phylink;
	int ret;

	port = &common->ports[port_idx];

	if (port->disabled)
		return 0;

	/* alloc netdev */
	port->ndev = devm_alloc_etherdev_mqs(common->dev,
					     sizeof(struct am65_cpsw_ndev_priv),
					     AM65_CPSW_MAX_TX_QUEUES,
					     AM65_CPSW_MAX_RX_QUEUES);
	if (!port->ndev) {
		dev_err(dev, "error allocating slave net_device %u\n",
			port->port_id);
		return -ENOMEM;
	}

	ndev_priv = netdev_priv(port->ndev);
	ndev_priv->port = port;
	ndev_priv->msg_enable = AM65_CPSW_DEBUG;
	SET_NETDEV_DEV(port->ndev, dev);

	eth_hw_addr_set(port->ndev, port->slave.mac_addr);

	port->ndev->min_mtu = AM65_CPSW_MIN_PACKET_SIZE;
	port->ndev->max_mtu = AM65_CPSW_MAX_PACKET_SIZE;
	port->ndev->hw_features = NETIF_F_SG |
				  NETIF_F_RXCSUM |
				  NETIF_F_HW_CSUM |
				  NETIF_F_HW_TC;
	port->ndev->features = port->ndev->hw_features |
			       NETIF_F_HW_VLAN_CTAG_FILTER;
	port->ndev->vlan_features |=  NETIF_F_SG;
	port->ndev->netdev_ops = &am65_cpsw_nuss_netdev_ops;
	port->ndev->ethtool_ops = &am65_cpsw_ethtool_ops_slave;

	/* Configuring Phylink */
	port->slave.phylink_config.dev = &port->ndev->dev;
	port->slave.phylink_config.type = PHYLINK_NETDEV;
	port->slave.phylink_config.mac_capabilities = MAC_SYM_PAUSE | MAC_10 | MAC_100 | MAC_1000FD;

	phy_interface_set_rgmii(port->slave.phylink_config.supported_interfaces);

<<<<<<< HEAD
	phylink = phylink_create(&port->slave.phylink_config, dev->fwnode, port->slave.phy_if,
=======
	phylink = phylink_create(&port->slave.phylink_config,
				 of_node_to_fwnode(port->slave.phy_node),
				 port->slave.phy_if,
>>>>>>> 88084a3d
				 &am65_cpsw_phylink_mac_ops);
	if (IS_ERR(phylink))
		return PTR_ERR(phylink);

	port->slave.phylink = phylink;

	/* Disable TX checksum offload by default due to HW bug */
	if (common->pdata.quirks & AM65_CPSW_QUIRK_I2027_NO_TX_CSUM)
		port->ndev->features &= ~NETIF_F_HW_CSUM;

	ndev_priv->stats = netdev_alloc_pcpu_stats(struct am65_cpsw_ndev_stats);
	if (!ndev_priv->stats)
		return -ENOMEM;

	ret = devm_add_action_or_reset(dev, am65_cpsw_pcpu_stats_free,
				       ndev_priv->stats);
	if (ret)
		dev_err(dev, "failed to add percpu stat free action %d\n", ret);

	if (!common->dma_ndev)
		common->dma_ndev = port->ndev;

	return ret;
}

static int am65_cpsw_nuss_init_ndevs(struct am65_cpsw_common *common)
{
	int ret;
	int i;

	for (i = 0; i < common->port_num; i++) {
		ret = am65_cpsw_nuss_init_port_ndev(common, i);
		if (ret)
			return ret;
	}

	netif_napi_add(common->dma_ndev, &common->napi_rx,
		       am65_cpsw_nuss_rx_poll, NAPI_POLL_WEIGHT);

	return ret;
}

static int am65_cpsw_nuss_ndev_add_tx_napi(struct am65_cpsw_common *common)
{
	struct device *dev = common->dev;
	int i, ret = 0;

	for (i = 0; i < common->tx_ch_num; i++) {
		struct am65_cpsw_tx_chn *tx_chn = &common->tx_chns[i];

		netif_napi_add_tx(common->dma_ndev, &tx_chn->napi_tx,
				  am65_cpsw_nuss_tx_poll);

		ret = devm_request_irq(dev, tx_chn->irq,
				       am65_cpsw_nuss_tx_irq,
				       IRQF_TRIGGER_HIGH,
				       tx_chn->tx_chn_name, tx_chn);
		if (ret) {
			dev_err(dev, "failure requesting tx%u irq %u, %d\n",
				tx_chn->id, tx_chn->irq, ret);
			goto err;
		}
	}

err:
	return ret;
}

static void am65_cpsw_nuss_cleanup_ndev(struct am65_cpsw_common *common)
{
	struct am65_cpsw_port *port;
	int i;

	for (i = 0; i < common->port_num; i++) {
		port = &common->ports[i];
		if (port->ndev)
			unregister_netdev(port->ndev);
	}
}

static void am65_cpsw_port_offload_fwd_mark_update(struct am65_cpsw_common *common)
{
	int set_val = 0;
	int i;

	if (common->br_members == (GENMASK(common->port_num, 1) & ~common->disabled_ports_mask))
		set_val = 1;

	dev_dbg(common->dev, "set offload_fwd_mark %d\n", set_val);

	for (i = 1; i <= common->port_num; i++) {
		struct am65_cpsw_port *port = am65_common_get_port(common, i);
		struct am65_cpsw_ndev_priv *priv;

		if (!port->ndev)
			continue;

		priv = am65_ndev_to_priv(port->ndev);
		priv->offload_fwd_mark = set_val;
	}
}

bool am65_cpsw_port_dev_check(const struct net_device *ndev)
{
	if (ndev->netdev_ops == &am65_cpsw_nuss_netdev_ops) {
		struct am65_cpsw_common *common = am65_ndev_to_common(ndev);

		return !common->is_emac_mode;
	}

	return false;
}

static int am65_cpsw_netdevice_port_link(struct net_device *ndev,
					 struct net_device *br_ndev,
					 struct netlink_ext_ack *extack)
{
	struct am65_cpsw_common *common = am65_ndev_to_common(ndev);
	struct am65_cpsw_ndev_priv *priv = am65_ndev_to_priv(ndev);
	int err;

	if (!common->br_members) {
		common->hw_bridge_dev = br_ndev;
	} else {
		/* This is adding the port to a second bridge, this is
		 * unsupported
		 */
		if (common->hw_bridge_dev != br_ndev)
			return -EOPNOTSUPP;
	}

	err = switchdev_bridge_port_offload(ndev, ndev, NULL, NULL, NULL,
					    false, extack);
	if (err)
		return err;

	common->br_members |= BIT(priv->port->port_id);

	am65_cpsw_port_offload_fwd_mark_update(common);

	return NOTIFY_DONE;
}

static void am65_cpsw_netdevice_port_unlink(struct net_device *ndev)
{
	struct am65_cpsw_common *common = am65_ndev_to_common(ndev);
	struct am65_cpsw_ndev_priv *priv = am65_ndev_to_priv(ndev);

	switchdev_bridge_port_unoffload(ndev, NULL, NULL, NULL);

	common->br_members &= ~BIT(priv->port->port_id);

	am65_cpsw_port_offload_fwd_mark_update(common);

	if (!common->br_members)
		common->hw_bridge_dev = NULL;
}

/* netdev notifier */
static int am65_cpsw_netdevice_event(struct notifier_block *unused,
				     unsigned long event, void *ptr)
{
	struct netlink_ext_ack *extack = netdev_notifier_info_to_extack(ptr);
	struct net_device *ndev = netdev_notifier_info_to_dev(ptr);
	struct netdev_notifier_changeupper_info *info;
	int ret = NOTIFY_DONE;

	if (!am65_cpsw_port_dev_check(ndev))
		return NOTIFY_DONE;

	switch (event) {
	case NETDEV_CHANGEUPPER:
		info = ptr;

		if (netif_is_bridge_master(info->upper_dev)) {
			if (info->linking)
				ret = am65_cpsw_netdevice_port_link(ndev,
								    info->upper_dev,
								    extack);
			else
				am65_cpsw_netdevice_port_unlink(ndev);
		}
		break;
	default:
		return NOTIFY_DONE;
	}

	return notifier_from_errno(ret);
}

static int am65_cpsw_register_notifiers(struct am65_cpsw_common *cpsw)
{
	int ret = 0;

	if (AM65_CPSW_IS_CPSW2G(cpsw) ||
	    !IS_REACHABLE(CONFIG_TI_K3_AM65_CPSW_SWITCHDEV))
		return 0;

	cpsw->am65_cpsw_netdevice_nb.notifier_call = &am65_cpsw_netdevice_event;
	ret = register_netdevice_notifier(&cpsw->am65_cpsw_netdevice_nb);
	if (ret) {
		dev_err(cpsw->dev, "can't register netdevice notifier\n");
		return ret;
	}

	ret = am65_cpsw_switchdev_register_notifiers(cpsw);
	if (ret)
		unregister_netdevice_notifier(&cpsw->am65_cpsw_netdevice_nb);

	return ret;
}

static void am65_cpsw_unregister_notifiers(struct am65_cpsw_common *cpsw)
{
	if (AM65_CPSW_IS_CPSW2G(cpsw) ||
	    !IS_REACHABLE(CONFIG_TI_K3_AM65_CPSW_SWITCHDEV))
		return;

	am65_cpsw_switchdev_unregister_notifiers(cpsw);
	unregister_netdevice_notifier(&cpsw->am65_cpsw_netdevice_nb);
}

static const struct devlink_ops am65_cpsw_devlink_ops = {};

static void am65_cpsw_init_stp_ale_entry(struct am65_cpsw_common *cpsw)
{
	cpsw_ale_add_mcast(cpsw->ale, eth_stp_addr, ALE_PORT_HOST, ALE_SUPER, 0,
			   ALE_MCAST_BLOCK_LEARN_FWD);
}

static void am65_cpsw_init_host_port_switch(struct am65_cpsw_common *common)
{
	struct am65_cpsw_host *host = am65_common_get_host(common);

	writel(common->default_vlan, host->port_base + AM65_CPSW_PORT_VLAN_REG_OFFSET);

	am65_cpsw_init_stp_ale_entry(common);

	cpsw_ale_control_set(common->ale, HOST_PORT_NUM, ALE_P0_UNI_FLOOD, 1);
	dev_dbg(common->dev, "Set P0_UNI_FLOOD\n");
	cpsw_ale_control_set(common->ale, HOST_PORT_NUM, ALE_PORT_NOLEARN, 0);
}

static void am65_cpsw_init_host_port_emac(struct am65_cpsw_common *common)
{
	struct am65_cpsw_host *host = am65_common_get_host(common);

	writel(0, host->port_base + AM65_CPSW_PORT_VLAN_REG_OFFSET);

	cpsw_ale_control_set(common->ale, HOST_PORT_NUM, ALE_P0_UNI_FLOOD, 0);
	dev_dbg(common->dev, "unset P0_UNI_FLOOD\n");

	/* learning make no sense in multi-mac mode */
	cpsw_ale_control_set(common->ale, HOST_PORT_NUM, ALE_PORT_NOLEARN, 1);
}

static int am65_cpsw_dl_switch_mode_get(struct devlink *dl, u32 id,
					struct devlink_param_gset_ctx *ctx)
{
	struct am65_cpsw_devlink *dl_priv = devlink_priv(dl);
	struct am65_cpsw_common *common = dl_priv->common;

	dev_dbg(common->dev, "%s id:%u\n", __func__, id);

	if (id != AM65_CPSW_DL_PARAM_SWITCH_MODE)
		return -EOPNOTSUPP;

	ctx->val.vbool = !common->is_emac_mode;

	return 0;
}

static void am65_cpsw_init_port_emac_ale(struct  am65_cpsw_port *port)
{
	struct am65_cpsw_slave_data *slave = &port->slave;
	struct am65_cpsw_common *common = port->common;
	u32 port_mask;

	writel(slave->port_vlan, port->port_base + AM65_CPSW_PORT_VLAN_REG_OFFSET);

	if (slave->mac_only)
		/* enable mac-only mode on port */
		cpsw_ale_control_set(common->ale, port->port_id,
				     ALE_PORT_MACONLY, 1);

	cpsw_ale_control_set(common->ale, port->port_id, ALE_PORT_NOLEARN, 1);

	port_mask = BIT(port->port_id) | ALE_PORT_HOST;

	cpsw_ale_add_ucast(common->ale, port->ndev->dev_addr,
			   HOST_PORT_NUM, ALE_SECURE, slave->port_vlan);
	cpsw_ale_add_mcast(common->ale, port->ndev->broadcast,
			   port_mask, ALE_VLAN, slave->port_vlan, ALE_MCAST_FWD_2);
}

static void am65_cpsw_init_port_switch_ale(struct am65_cpsw_port *port)
{
	struct am65_cpsw_slave_data *slave = &port->slave;
	struct am65_cpsw_common *cpsw = port->common;
	u32 port_mask;

	cpsw_ale_control_set(cpsw->ale, port->port_id,
			     ALE_PORT_NOLEARN, 0);

	cpsw_ale_add_ucast(cpsw->ale, port->ndev->dev_addr,
			   HOST_PORT_NUM, ALE_SECURE | ALE_BLOCKED | ALE_VLAN,
			   slave->port_vlan);

	port_mask = BIT(port->port_id) | ALE_PORT_HOST;

	cpsw_ale_add_mcast(cpsw->ale, port->ndev->broadcast,
			   port_mask, ALE_VLAN, slave->port_vlan,
			   ALE_MCAST_FWD_2);

	writel(slave->port_vlan, port->port_base + AM65_CPSW_PORT_VLAN_REG_OFFSET);

	cpsw_ale_control_set(cpsw->ale, port->port_id,
			     ALE_PORT_MACONLY, 0);
}

static int am65_cpsw_dl_switch_mode_set(struct devlink *dl, u32 id,
					struct devlink_param_gset_ctx *ctx)
{
	struct am65_cpsw_devlink *dl_priv = devlink_priv(dl);
	struct am65_cpsw_common *cpsw = dl_priv->common;
	bool switch_en = ctx->val.vbool;
	bool if_running = false;
	int i;

	dev_dbg(cpsw->dev, "%s id:%u\n", __func__, id);

	if (id != AM65_CPSW_DL_PARAM_SWITCH_MODE)
		return -EOPNOTSUPP;

	if (switch_en == !cpsw->is_emac_mode)
		return 0;

	if (!switch_en && cpsw->br_members) {
		dev_err(cpsw->dev, "Remove ports from bridge before disabling switch mode\n");
		return -EINVAL;
	}

	rtnl_lock();

	cpsw->is_emac_mode = !switch_en;

	for (i = 0; i < cpsw->port_num; i++) {
		struct net_device *sl_ndev = cpsw->ports[i].ndev;

		if (!sl_ndev || !netif_running(sl_ndev))
			continue;

		if_running = true;
	}

	if (!if_running) {
		/* all ndevs are down */
		for (i = 0; i < cpsw->port_num; i++) {
			struct net_device *sl_ndev = cpsw->ports[i].ndev;
			struct am65_cpsw_slave_data *slave;

			if (!sl_ndev)
				continue;

			slave = am65_ndev_to_slave(sl_ndev);
			if (switch_en)
				slave->port_vlan = cpsw->default_vlan;
			else
				slave->port_vlan = 0;
		}

		goto exit;
	}

	cpsw_ale_control_set(cpsw->ale, 0, ALE_BYPASS, 1);
	/* clean up ALE table */
	cpsw_ale_control_set(cpsw->ale, HOST_PORT_NUM, ALE_CLEAR, 1);
	cpsw_ale_control_get(cpsw->ale, HOST_PORT_NUM, ALE_AGEOUT);

	if (switch_en) {
		dev_info(cpsw->dev, "Enable switch mode\n");

		am65_cpsw_init_host_port_switch(cpsw);

		for (i = 0; i < cpsw->port_num; i++) {
			struct net_device *sl_ndev = cpsw->ports[i].ndev;
			struct am65_cpsw_slave_data *slave;
			struct am65_cpsw_port *port;

			if (!sl_ndev)
				continue;

			port = am65_ndev_to_port(sl_ndev);
			slave = am65_ndev_to_slave(sl_ndev);
			slave->port_vlan = cpsw->default_vlan;

			if (netif_running(sl_ndev))
				am65_cpsw_init_port_switch_ale(port);
		}

	} else {
		dev_info(cpsw->dev, "Disable switch mode\n");

		am65_cpsw_init_host_port_emac(cpsw);

		for (i = 0; i < cpsw->port_num; i++) {
			struct net_device *sl_ndev = cpsw->ports[i].ndev;
			struct am65_cpsw_port *port;

			if (!sl_ndev)
				continue;

			port = am65_ndev_to_port(sl_ndev);
			port->slave.port_vlan = 0;
			if (netif_running(sl_ndev))
				am65_cpsw_init_port_emac_ale(port);
		}
	}
	cpsw_ale_control_set(cpsw->ale, HOST_PORT_NUM, ALE_BYPASS, 0);
exit:
	rtnl_unlock();

	return 0;
}

static const struct devlink_param am65_cpsw_devlink_params[] = {
	DEVLINK_PARAM_DRIVER(AM65_CPSW_DL_PARAM_SWITCH_MODE, "switch_mode",
			     DEVLINK_PARAM_TYPE_BOOL,
			     BIT(DEVLINK_PARAM_CMODE_RUNTIME),
			     am65_cpsw_dl_switch_mode_get,
			     am65_cpsw_dl_switch_mode_set, NULL),
};

static int am65_cpsw_nuss_register_devlink(struct am65_cpsw_common *common)
{
	struct devlink_port_attrs attrs = {};
	struct am65_cpsw_devlink *dl_priv;
	struct device *dev = common->dev;
	struct devlink_port *dl_port;
	struct am65_cpsw_port *port;
	int ret = 0;
	int i;

	common->devlink =
		devlink_alloc(&am65_cpsw_devlink_ops, sizeof(*dl_priv), dev);
	if (!common->devlink)
		return -ENOMEM;

	dl_priv = devlink_priv(common->devlink);
	dl_priv->common = common;

	/* Provide devlink hook to switch mode when multiple external ports
	 * are present NUSS switchdev driver is enabled.
	 */
	if (!AM65_CPSW_IS_CPSW2G(common) &&
	    IS_ENABLED(CONFIG_TI_K3_AM65_CPSW_SWITCHDEV)) {
		ret = devlink_params_register(common->devlink,
					      am65_cpsw_devlink_params,
					      ARRAY_SIZE(am65_cpsw_devlink_params));
		if (ret) {
			dev_err(dev, "devlink params reg fail ret:%d\n", ret);
			goto dl_unreg;
		}
	}

	for (i = 1; i <= common->port_num; i++) {
		port = am65_common_get_port(common, i);
		dl_port = &port->devlink_port;

		attrs.flavour = DEVLINK_PORT_FLAVOUR_PHYSICAL;
		attrs.phys.port_number = port->port_id;
		attrs.switch_id.id_len = sizeof(resource_size_t);
		memcpy(attrs.switch_id.id, common->switch_id, attrs.switch_id.id_len);
		devlink_port_attrs_set(dl_port, &attrs);

		ret = devlink_port_register(common->devlink, dl_port, port->port_id);
		if (ret) {
			dev_err(dev, "devlink_port reg fail for port %d, ret:%d\n",
				port->port_id, ret);
			goto dl_port_unreg;
		}
		devlink_port_type_eth_set(dl_port, port->ndev);
	}
	devlink_register(common->devlink);
	return ret;

dl_port_unreg:
	for (i = i - 1; i >= 1; i--) {
		port = am65_common_get_port(common, i);
		dl_port = &port->devlink_port;

		devlink_port_unregister(dl_port);
	}
dl_unreg:
	devlink_free(common->devlink);
	return ret;
}

static void am65_cpsw_unregister_devlink(struct am65_cpsw_common *common)
{
	struct devlink_port *dl_port;
	struct am65_cpsw_port *port;
	int i;

	devlink_unregister(common->devlink);

	for (i = 1; i <= common->port_num; i++) {
		port = am65_common_get_port(common, i);
		dl_port = &port->devlink_port;

		devlink_port_unregister(dl_port);
	}

	if (!AM65_CPSW_IS_CPSW2G(common) &&
	    IS_ENABLED(CONFIG_TI_K3_AM65_CPSW_SWITCHDEV))
		devlink_params_unregister(common->devlink,
					  am65_cpsw_devlink_params,
					  ARRAY_SIZE(am65_cpsw_devlink_params));

	devlink_free(common->devlink);
}

static int am65_cpsw_nuss_register_ndevs(struct am65_cpsw_common *common)
{
	struct device *dev = common->dev;
	struct am65_cpsw_port *port;
	int ret = 0, i;

	ret = am65_cpsw_nuss_ndev_add_tx_napi(common);
	if (ret)
		return ret;

	ret = devm_request_irq(dev, common->rx_chns.irq,
			       am65_cpsw_nuss_rx_irq,
			       IRQF_TRIGGER_HIGH, dev_name(dev), common);
	if (ret) {
		dev_err(dev, "failure requesting rx irq %u, %d\n",
			common->rx_chns.irq, ret);
		return ret;
	}

	for (i = 0; i < common->port_num; i++) {
		port = &common->ports[i];

		if (!port->ndev)
			continue;

		ret = register_netdev(port->ndev);
		if (ret) {
			dev_err(dev, "error registering slave net device%i %d\n",
				i, ret);
			goto err_cleanup_ndev;
		}
	}

	ret = am65_cpsw_register_notifiers(common);
	if (ret)
		goto err_cleanup_ndev;

	ret = am65_cpsw_nuss_register_devlink(common);
	if (ret)
		goto clean_unregister_notifiers;

	/* can't auto unregister ndev using devm_add_action() due to
	 * devres release sequence in DD core for DMA
	 */

	return 0;
clean_unregister_notifiers:
	am65_cpsw_unregister_notifiers(common);
err_cleanup_ndev:
	am65_cpsw_nuss_cleanup_ndev(common);

	return ret;
}

int am65_cpsw_nuss_update_tx_chns(struct am65_cpsw_common *common, int num_tx)
{
	int ret;

	common->tx_ch_num = num_tx;
	ret = am65_cpsw_nuss_init_tx_chns(common);
	if (ret)
		return ret;

	return am65_cpsw_nuss_ndev_add_tx_napi(common);
}

struct am65_cpsw_soc_pdata {
	u32	quirks_dis;
};

static const struct am65_cpsw_soc_pdata am65x_soc_sr2_0 = {
	.quirks_dis = AM65_CPSW_QUIRK_I2027_NO_TX_CSUM,
};

static const struct soc_device_attribute am65_cpsw_socinfo[] = {
	{ .family = "AM65X",
	  .revision = "SR2.0",
	  .data = &am65x_soc_sr2_0
	},
	{/* sentinel */}
};

static const struct am65_cpsw_pdata am65x_sr1_0 = {
	.quirks = AM65_CPSW_QUIRK_I2027_NO_TX_CSUM,
	.ale_dev_id = "am65x-cpsw2g",
	.fdqring_mode = K3_RINGACC_RING_MODE_MESSAGE,
};

static const struct am65_cpsw_pdata j721e_pdata = {
	.quirks = 0,
	.ale_dev_id = "am65x-cpsw2g",
	.fdqring_mode = K3_RINGACC_RING_MODE_MESSAGE,
};

static const struct am65_cpsw_pdata am64x_cpswxg_pdata = {
	.quirks = 0,
	.ale_dev_id = "am64-cpswxg",
	.fdqring_mode = K3_RINGACC_RING_MODE_RING,
};

static const struct of_device_id am65_cpsw_nuss_of_mtable[] = {
	{ .compatible = "ti,am654-cpsw-nuss", .data = &am65x_sr1_0},
	{ .compatible = "ti,j721e-cpsw-nuss", .data = &j721e_pdata},
	{ .compatible = "ti,am642-cpsw-nuss", .data = &am64x_cpswxg_pdata},
	{ /* sentinel */ },
};
MODULE_DEVICE_TABLE(of, am65_cpsw_nuss_of_mtable);

static void am65_cpsw_nuss_apply_socinfo(struct am65_cpsw_common *common)
{
	const struct soc_device_attribute *soc;

	soc = soc_device_match(am65_cpsw_socinfo);
	if (soc && soc->data) {
		const struct am65_cpsw_soc_pdata *socdata = soc->data;

		/* disable quirks */
		common->pdata.quirks &= ~socdata->quirks_dis;
	}
}

static int am65_cpsw_nuss_probe(struct platform_device *pdev)
{
	struct cpsw_ale_params ale_params = { 0 };
	const struct of_device_id *of_id;
	struct device *dev = &pdev->dev;
	struct am65_cpsw_common *common;
	struct device_node *node;
	struct resource *res;
	struct clk *clk;
	u64 id_temp;
	int ret, i;

	common = devm_kzalloc(dev, sizeof(struct am65_cpsw_common), GFP_KERNEL);
	if (!common)
		return -ENOMEM;
	common->dev = dev;

	of_id = of_match_device(am65_cpsw_nuss_of_mtable, dev);
	if (!of_id)
		return -EINVAL;
	common->pdata = *(const struct am65_cpsw_pdata *)of_id->data;

	am65_cpsw_nuss_apply_socinfo(common);

	res = platform_get_resource_byname(pdev, IORESOURCE_MEM, "cpsw_nuss");
	common->ss_base = devm_ioremap_resource(&pdev->dev, res);
	if (IS_ERR(common->ss_base))
		return PTR_ERR(common->ss_base);
	common->cpsw_base = common->ss_base + AM65_CPSW_CPSW_NU_BASE;
	/* Use device's physical base address as switch id */
	id_temp = cpu_to_be64(res->start);
	memcpy(common->switch_id, &id_temp, sizeof(res->start));

	node = of_get_child_by_name(dev->of_node, "ethernet-ports");
	if (!node)
		return -ENOENT;
	common->port_num = of_get_child_count(node);
	of_node_put(node);
	if (common->port_num < 1 || common->port_num > AM65_CPSW_MAX_PORTS)
		return -ENOENT;

	common->rx_flow_id_base = -1;
	init_completion(&common->tdown_complete);
	common->tx_ch_num = 1;
	common->pf_p0_rx_ptype_rrobin = false;
	common->default_vlan = 1;

	common->ports = devm_kcalloc(dev, common->port_num,
				     sizeof(*common->ports),
				     GFP_KERNEL);
	if (!common->ports)
		return -ENOMEM;

	clk = devm_clk_get(dev, "fck");
	if (IS_ERR(clk))
		return dev_err_probe(dev, PTR_ERR(clk), "getting fck clock\n");
	common->bus_freq = clk_get_rate(clk);

	pm_runtime_enable(dev);
	ret = pm_runtime_resume_and_get(dev);
	if (ret < 0) {
		pm_runtime_disable(dev);
		return ret;
	}

	node = of_get_child_by_name(dev->of_node, "mdio");
	if (!node) {
		dev_warn(dev, "MDIO node not found\n");
	} else if (of_device_is_available(node)) {
		struct platform_device *mdio_pdev;

		mdio_pdev = of_platform_device_create(node, NULL, dev);
		if (!mdio_pdev) {
			ret = -ENODEV;
			goto err_pm_clear;
		}

		common->mdio_dev =  &mdio_pdev->dev;
	}
	of_node_put(node);

	am65_cpsw_nuss_get_ver(common);

	/* init tx channels */
	ret = am65_cpsw_nuss_init_tx_chns(common);
	if (ret)
		goto err_of_clear;
	ret = am65_cpsw_nuss_init_rx_chns(common);
	if (ret)
		goto err_of_clear;

	ret = am65_cpsw_nuss_init_host_p(common);
	if (ret)
		goto err_of_clear;

	ret = am65_cpsw_nuss_init_slave_ports(common);
	if (ret)
		goto err_of_clear;

	/* init common data */
	ale_params.dev = dev;
	ale_params.ale_ageout = AM65_CPSW_ALE_AGEOUT_DEFAULT;
	ale_params.ale_ports = common->port_num + 1;
	ale_params.ale_regs = common->cpsw_base + AM65_CPSW_NU_ALE_BASE;
	ale_params.dev_id = common->pdata.ale_dev_id;
	ale_params.bus_freq = common->bus_freq;

	common->ale = cpsw_ale_create(&ale_params);
	if (IS_ERR(common->ale)) {
		dev_err(dev, "error initializing ale engine\n");
		ret = PTR_ERR(common->ale);
		goto err_of_clear;
	}

	ret = am65_cpsw_init_cpts(common);
	if (ret)
		goto err_of_clear;

	/* init ports */
	for (i = 0; i < common->port_num; i++)
		am65_cpsw_nuss_slave_disable_unused(&common->ports[i]);

	dev_set_drvdata(dev, common);

	common->is_emac_mode = true;

	ret = am65_cpsw_nuss_init_ndevs(common);
	if (ret)
		goto err_free_phylink;

	ret = am65_cpsw_nuss_register_ndevs(common);
	if (ret)
		goto err_free_phylink;

	pm_runtime_put(dev);
	return 0;

err_free_phylink:
	am65_cpsw_nuss_phylink_cleanup(common);
err_of_clear:
	of_platform_device_destroy(common->mdio_dev, NULL);
err_pm_clear:
	pm_runtime_put_sync(dev);
	pm_runtime_disable(dev);
	return ret;
}

static int am65_cpsw_nuss_remove(struct platform_device *pdev)
{
	struct device *dev = &pdev->dev;
	struct am65_cpsw_common *common;
	int ret;

	common = dev_get_drvdata(dev);

	ret = pm_runtime_resume_and_get(&pdev->dev);
	if (ret < 0)
		return ret;

	am65_cpsw_nuss_phylink_cleanup(common);
	am65_cpsw_unregister_devlink(common);
	am65_cpsw_unregister_notifiers(common);

	/* must unregister ndevs here because DD release_driver routine calls
	 * dma_deconfigure(dev) before devres_release_all(dev)
	 */
	am65_cpsw_nuss_cleanup_ndev(common);

	of_platform_device_destroy(common->mdio_dev, NULL);

	pm_runtime_put_sync(&pdev->dev);
	pm_runtime_disable(&pdev->dev);
	return 0;
}

static struct platform_driver am65_cpsw_nuss_driver = {
	.driver = {
		.name	 = AM65_CPSW_DRV_NAME,
		.of_match_table = am65_cpsw_nuss_of_mtable,
	},
	.probe = am65_cpsw_nuss_probe,
	.remove = am65_cpsw_nuss_remove,
};

module_platform_driver(am65_cpsw_nuss_driver);

MODULE_LICENSE("GPL v2");
MODULE_AUTHOR("Grygorii Strashko <grygorii.strashko@ti.com>");
MODULE_DESCRIPTION("TI AM65 CPSW Ethernet driver");<|MERGE_RESOLUTION|>--- conflicted
+++ resolved
@@ -1983,13 +1983,9 @@
 
 	phy_interface_set_rgmii(port->slave.phylink_config.supported_interfaces);
 
-<<<<<<< HEAD
-	phylink = phylink_create(&port->slave.phylink_config, dev->fwnode, port->slave.phy_if,
-=======
 	phylink = phylink_create(&port->slave.phylink_config,
 				 of_node_to_fwnode(port->slave.phy_node),
 				 port->slave.phy_if,
->>>>>>> 88084a3d
 				 &am65_cpsw_phylink_mac_ops);
 	if (IS_ERR(phylink))
 		return PTR_ERR(phylink);
