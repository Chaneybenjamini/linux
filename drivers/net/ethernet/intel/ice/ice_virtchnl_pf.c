// SPDX-License-Identifier: GPL-2.0
/* Copyright (c) 2018, Intel Corporation. */

#include "ice.h"
#include "ice_base.h"
#include "ice_lib.h"

/**
 * ice_validate_vf_id - helper to check if VF ID is valid
 * @pf: pointer to the PF structure
 * @vf_id: the ID of the VF to check
 */
static int ice_validate_vf_id(struct ice_pf *pf, int vf_id)
{
	if (vf_id >= pf->num_alloc_vfs) {
		dev_err(ice_pf_to_dev(pf), "Invalid VF ID: %d\n", vf_id);
		return -EINVAL;
	}
	return 0;
}

/**
 * ice_check_vf_init - helper to check if VF init complete
 * @pf: pointer to the PF structure
 * @vf: the pointer to the VF to check
 */
static int ice_check_vf_init(struct ice_pf *pf, struct ice_vf *vf)
{
	if (!test_bit(ICE_VF_STATE_INIT, vf->vf_states)) {
		dev_err(ice_pf_to_dev(pf), "VF ID: %d in reset. Try again.\n",
			vf->vf_id);
		return -EBUSY;
	}
	return 0;
}

/**
 * ice_vc_vf_broadcast - Broadcast a message to all VFs on PF
 * @pf: pointer to the PF structure
 * @v_opcode: operation code
 * @v_retval: return value
 * @msg: pointer to the msg buffer
 * @msglen: msg length
 */
static void
ice_vc_vf_broadcast(struct ice_pf *pf, enum virtchnl_ops v_opcode,
		    enum virtchnl_status_code v_retval, u8 *msg, u16 msglen)
{
	struct ice_hw *hw = &pf->hw;
	int i;

	ice_for_each_vf(pf, i) {
		struct ice_vf *vf = &pf->vf[i];

		/* Not all vfs are enabled so skip the ones that are not */
		if (!test_bit(ICE_VF_STATE_INIT, vf->vf_states) &&
		    !test_bit(ICE_VF_STATE_ACTIVE, vf->vf_states))
			continue;

		/* Ignore return value on purpose - a given VF may fail, but
		 * we need to keep going and send to all of them
		 */
		ice_aq_send_msg_to_vf(hw, vf->vf_id, v_opcode, v_retval, msg,
				      msglen, NULL);
	}
}

/**
 * ice_set_pfe_link - Set the link speed/status of the virtchnl_pf_event
 * @vf: pointer to the VF structure
 * @pfe: pointer to the virtchnl_pf_event to set link speed/status for
 * @ice_link_speed: link speed specified by ICE_AQ_LINK_SPEED_*
 * @link_up: whether or not to set the link up/down
 */
static void
ice_set_pfe_link(struct ice_vf *vf, struct virtchnl_pf_event *pfe,
		 int ice_link_speed, bool link_up)
{
	if (vf->driver_caps & VIRTCHNL_VF_CAP_ADV_LINK_SPEED) {
		pfe->event_data.link_event_adv.link_status = link_up;
		/* Speed in Mbps */
		pfe->event_data.link_event_adv.link_speed =
			ice_conv_link_speed_to_virtchnl(true, ice_link_speed);
	} else {
		pfe->event_data.link_event.link_status = link_up;
		/* Legacy method for virtchnl link speeds */
		pfe->event_data.link_event.link_speed =
			(enum virtchnl_link_speed)
			ice_conv_link_speed_to_virtchnl(false, ice_link_speed);
	}
}

/**
 * ice_vf_has_no_qs_ena - check if the VF has any Rx or Tx queues enabled
 * @vf: the VF to check
 *
 * Returns true if the VF has no Rx and no Tx queues enabled and returns false
 * otherwise
 */
static bool ice_vf_has_no_qs_ena(struct ice_vf *vf)
{
	return (!bitmap_weight(vf->rxq_ena, ICE_MAX_BASE_QS_PER_VF) &&
		!bitmap_weight(vf->txq_ena, ICE_MAX_BASE_QS_PER_VF));
}

/**
 * ice_is_vf_link_up - check if the VF's link is up
 * @vf: VF to check if link is up
 */
static bool ice_is_vf_link_up(struct ice_vf *vf)
{
	struct ice_pf *pf = vf->pf;

	if (ice_check_vf_init(pf, vf))
		return false;

	if (ice_vf_has_no_qs_ena(vf))
		return false;
	else if (vf->link_forced)
		return vf->link_up;
	else
		return pf->hw.port_info->phy.link_info.link_info &
			ICE_AQ_LINK_UP;
}

/**
 * ice_vc_notify_vf_link_state - Inform a VF of link status
 * @vf: pointer to the VF structure
 *
 * send a link status message to a single VF
 */
static void ice_vc_notify_vf_link_state(struct ice_vf *vf)
{
	struct virtchnl_pf_event pfe = { 0 };
	struct ice_hw *hw = &vf->pf->hw;

	pfe.event = VIRTCHNL_EVENT_LINK_CHANGE;
	pfe.severity = PF_EVENT_SEVERITY_INFO;

	if (ice_is_vf_link_up(vf))
		ice_set_pfe_link(vf, &pfe,
				 hw->port_info->phy.link_info.link_speed, true);
	else
		ice_set_pfe_link(vf, &pfe, ICE_AQ_LINK_SPEED_UNKNOWN, false);

	ice_aq_send_msg_to_vf(hw, vf->vf_id, VIRTCHNL_OP_EVENT,
			      VIRTCHNL_STATUS_SUCCESS, (u8 *)&pfe,
			      sizeof(pfe), NULL);
}

/**
 * ice_free_vf_res - Free a VF's resources
 * @vf: pointer to the VF info
 */
static void ice_free_vf_res(struct ice_vf *vf)
{
	struct ice_pf *pf = vf->pf;
	int i, last_vector_idx;

	/* First, disable VF's configuration API to prevent OS from
	 * accessing the VF's VSI after it's freed or invalidated.
	 */
	clear_bit(ICE_VF_STATE_INIT, vf->vf_states);

	/* free VSI and disconnect it from the parent uplink */
	if (vf->lan_vsi_idx) {
		ice_vsi_release(pf->vsi[vf->lan_vsi_idx]);
		vf->lan_vsi_idx = 0;
		vf->lan_vsi_num = 0;
		vf->num_mac = 0;
	}

	last_vector_idx = vf->first_vector_idx + pf->num_vf_msix - 1;

	/* clear VF MDD event information */
	memset(&vf->mdd_tx_events, 0, sizeof(vf->mdd_tx_events));
	memset(&vf->mdd_rx_events, 0, sizeof(vf->mdd_rx_events));

	/* Disable interrupts so that VF starts in a known state */
	for (i = vf->first_vector_idx; i <= last_vector_idx; i++) {
		wr32(&pf->hw, GLINT_DYN_CTL(i), GLINT_DYN_CTL_CLEARPBA_M);
		ice_flush(&pf->hw);
	}
	/* reset some of the state variables keeping track of the resources */
	clear_bit(ICE_VF_STATE_MC_PROMISC, vf->vf_states);
	clear_bit(ICE_VF_STATE_UC_PROMISC, vf->vf_states);
}

/**
 * ice_dis_vf_mappings
 * @vf: pointer to the VF structure
 */
static void ice_dis_vf_mappings(struct ice_vf *vf)
{
	struct ice_pf *pf = vf->pf;
	struct ice_vsi *vsi;
	struct device *dev;
	int first, last, v;
	struct ice_hw *hw;

	hw = &pf->hw;
	vsi = pf->vsi[vf->lan_vsi_idx];

	dev = ice_pf_to_dev(pf);
	wr32(hw, VPINT_ALLOC(vf->vf_id), 0);
	wr32(hw, VPINT_ALLOC_PCI(vf->vf_id), 0);

	first = vf->first_vector_idx;
	last = first + pf->num_vf_msix - 1;
	for (v = first; v <= last; v++) {
		u32 reg;

		reg = (((1 << GLINT_VECT2FUNC_IS_PF_S) &
			GLINT_VECT2FUNC_IS_PF_M) |
		       ((hw->pf_id << GLINT_VECT2FUNC_PF_NUM_S) &
			GLINT_VECT2FUNC_PF_NUM_M));
		wr32(hw, GLINT_VECT2FUNC(v), reg);
	}

	if (vsi->tx_mapping_mode == ICE_VSI_MAP_CONTIG)
		wr32(hw, VPLAN_TX_QBASE(vf->vf_id), 0);
	else
		dev_err(dev, "Scattered mode for VF Tx queues is not yet implemented\n");

	if (vsi->rx_mapping_mode == ICE_VSI_MAP_CONTIG)
		wr32(hw, VPLAN_RX_QBASE(vf->vf_id), 0);
	else
		dev_err(dev, "Scattered mode for VF Rx queues is not yet implemented\n");
}

/**
 * ice_sriov_free_msix_res - Reset/free any used MSIX resources
 * @pf: pointer to the PF structure
 *
 * If MSIX entries from the pf->irq_tracker were needed then we need to
 * reset the irq_tracker->end and give back the entries we needed to
 * num_avail_sw_msix.
 *
 * If no MSIX entries were taken from the pf->irq_tracker then just clear
 * the pf->sriov_base_vector.
 *
 * Returns 0 on success, and -EINVAL on error.
 */
static int ice_sriov_free_msix_res(struct ice_pf *pf)
{
	struct ice_res_tracker *res;

	if (!pf)
		return -EINVAL;

	res = pf->irq_tracker;
	if (!res)
		return -EINVAL;

	/* give back irq_tracker resources used */
	if (pf->sriov_base_vector < res->num_entries) {
		res->end = res->num_entries;
		pf->num_avail_sw_msix +=
			res->num_entries - pf->sriov_base_vector;
	}

	pf->sriov_base_vector = 0;

	return 0;
}

/**
 * ice_set_vf_state_qs_dis - Set VF queues state to disabled
 * @vf: pointer to the VF structure
 */
void ice_set_vf_state_qs_dis(struct ice_vf *vf)
{
	/* Clear Rx/Tx enabled queues flag */
	bitmap_zero(vf->txq_ena, ICE_MAX_BASE_QS_PER_VF);
	bitmap_zero(vf->rxq_ena, ICE_MAX_BASE_QS_PER_VF);
	clear_bit(ICE_VF_STATE_QS_ENA, vf->vf_states);
}

/**
 * ice_dis_vf_qs - Disable the VF queues
 * @vf: pointer to the VF structure
 */
static void ice_dis_vf_qs(struct ice_vf *vf)
{
	struct ice_pf *pf = vf->pf;
	struct ice_vsi *vsi;

	vsi = pf->vsi[vf->lan_vsi_idx];

	ice_vsi_stop_lan_tx_rings(vsi, ICE_NO_RESET, vf->vf_id);
	ice_vsi_stop_all_rx_rings(vsi);
	ice_set_vf_state_qs_dis(vf);
}

/**
 * ice_free_vfs - Free all VFs
 * @pf: pointer to the PF structure
 */
void ice_free_vfs(struct ice_pf *pf)
{
	struct device *dev = ice_pf_to_dev(pf);
	struct ice_hw *hw = &pf->hw;
	int tmp, i;

	if (!pf->vf)
		return;

	while (test_and_set_bit(__ICE_VF_DIS, pf->state))
		usleep_range(1000, 2000);

	/* Avoid wait time by stopping all VFs at the same time */
	ice_for_each_vf(pf, i)
		if (test_bit(ICE_VF_STATE_QS_ENA, pf->vf[i].vf_states))
			ice_dis_vf_qs(&pf->vf[i]);

	/* Disable IOV before freeing resources. This lets any VF drivers
	 * running in the host get themselves cleaned up before we yank
	 * the carpet out from underneath their feet.
	 */
	if (!pci_vfs_assigned(pf->pdev))
		pci_disable_sriov(pf->pdev);
	else
		dev_warn(dev, "VFs are assigned - not disabling SR-IOV\n");

	tmp = pf->num_alloc_vfs;
	pf->num_vf_qps = 0;
	pf->num_alloc_vfs = 0;
	for (i = 0; i < tmp; i++) {
		if (test_bit(ICE_VF_STATE_INIT, pf->vf[i].vf_states)) {
			/* disable VF qp mappings and set VF disable state */
			ice_dis_vf_mappings(&pf->vf[i]);
			set_bit(ICE_VF_STATE_DIS, pf->vf[i].vf_states);
			ice_free_vf_res(&pf->vf[i]);
		}
	}

	if (ice_sriov_free_msix_res(pf))
		dev_err(dev, "Failed to free MSIX resources used by SR-IOV\n");

	devm_kfree(dev, pf->vf);
	pf->vf = NULL;

	/* This check is for when the driver is unloaded while VFs are
	 * assigned. Setting the number of VFs to 0 through sysfs is caught
	 * before this function ever gets called.
	 */
	if (!pci_vfs_assigned(pf->pdev)) {
		int vf_id;

		/* Acknowledge VFLR for all VFs. Without this, VFs will fail to
		 * work correctly when SR-IOV gets re-enabled.
		 */
		for (vf_id = 0; vf_id < tmp; vf_id++) {
			u32 reg_idx, bit_idx;

			reg_idx = (hw->func_caps.vf_base_id + vf_id) / 32;
			bit_idx = (hw->func_caps.vf_base_id + vf_id) % 32;
			wr32(hw, GLGEN_VFLRSTAT(reg_idx), BIT(bit_idx));
		}
	}
	clear_bit(__ICE_VF_DIS, pf->state);
	clear_bit(ICE_FLAG_SRIOV_ENA, pf->flags);
}

/**
 * ice_trigger_vf_reset - Reset a VF on HW
 * @vf: pointer to the VF structure
 * @is_vflr: true if VFLR was issued, false if not
 * @is_pfr: true if the reset was triggered due to a previous PFR
 *
 * Trigger hardware to start a reset for a particular VF. Expects the caller
 * to wait the proper amount of time to allow hardware to reset the VF before
 * it cleans up and restores VF functionality.
 */
static void ice_trigger_vf_reset(struct ice_vf *vf, bool is_vflr, bool is_pfr)
{
	struct ice_pf *pf = vf->pf;
	u32 reg, reg_idx, bit_idx;
	struct device *dev;
	struct ice_hw *hw;
	int vf_abs_id, i;

	dev = ice_pf_to_dev(pf);
	hw = &pf->hw;
	vf_abs_id = vf->vf_id + hw->func_caps.vf_base_id;

	/* Inform VF that it is no longer active, as a warning */
	clear_bit(ICE_VF_STATE_ACTIVE, vf->vf_states);

	/* Disable VF's configuration API during reset. The flag is re-enabled
	 * in ice_alloc_vf_res(), when it's safe again to access VF's VSI.
	 * It's normally disabled in ice_free_vf_res(), but it's safer
	 * to do it earlier to give some time to finish to any VF config
	 * functions that may still be running at this point.
	 */
	clear_bit(ICE_VF_STATE_INIT, vf->vf_states);

	/* VF_MBX_ARQLEN is cleared by PFR, so the driver needs to clear it
	 * in the case of VFR. If this is done for PFR, it can mess up VF
	 * resets because the VF driver may already have started cleanup
	 * by the time we get here.
	 */
	if (!is_pfr)
		wr32(hw, VF_MBX_ARQLEN(vf->vf_id), 0);

	/* In the case of a VFLR, the HW has already reset the VF and we
	 * just need to clean up, so don't hit the VFRTRIG register.
	 */
	if (!is_vflr) {
		/* reset VF using VPGEN_VFRTRIG reg */
		reg = rd32(hw, VPGEN_VFRTRIG(vf->vf_id));
		reg |= VPGEN_VFRTRIG_VFSWR_M;
		wr32(hw, VPGEN_VFRTRIG(vf->vf_id), reg);
	}
	/* clear the VFLR bit in GLGEN_VFLRSTAT */
	reg_idx = (vf_abs_id) / 32;
	bit_idx = (vf_abs_id) % 32;
	wr32(hw, GLGEN_VFLRSTAT(reg_idx), BIT(bit_idx));
	ice_flush(hw);

	wr32(hw, PF_PCI_CIAA,
	     VF_DEVICE_STATUS | (vf_abs_id << PF_PCI_CIAA_VF_NUM_S));
	for (i = 0; i < ICE_PCI_CIAD_WAIT_COUNT; i++) {
		reg = rd32(hw, PF_PCI_CIAD);
		/* no transactions pending so stop polling */
		if ((reg & VF_TRANS_PENDING_M) == 0)
			break;

		dev_err(dev, "VF %d PCI transactions stuck\n", vf->vf_id);
		udelay(ICE_PCI_CIAD_WAIT_DELAY_US);
	}
}

/**
 * ice_vsi_manage_pvid - Enable or disable port VLAN for VSI
 * @vsi: the VSI to update
 * @pvid_info: VLAN ID and QoS used to set the PVID VSI context field
 * @enable: true for enable PVID false for disable
 */
static int ice_vsi_manage_pvid(struct ice_vsi *vsi, u16 pvid_info, bool enable)
{
	struct ice_hw *hw = &vsi->back->hw;
	struct ice_aqc_vsi_props *info;
	struct ice_vsi_ctx *ctxt;
	enum ice_status status;
	int ret = 0;

	ctxt = kzalloc(sizeof(*ctxt), GFP_KERNEL);
	if (!ctxt)
		return -ENOMEM;

	ctxt->info = vsi->info;
	info = &ctxt->info;
	if (enable) {
		info->vlan_flags = ICE_AQ_VSI_VLAN_MODE_UNTAGGED |
			ICE_AQ_VSI_PVLAN_INSERT_PVID |
			ICE_AQ_VSI_VLAN_EMOD_STR;
		info->sw_flags2 |= ICE_AQ_VSI_SW_FLAG_RX_VLAN_PRUNE_ENA;
	} else {
		info->vlan_flags = ICE_AQ_VSI_VLAN_EMOD_NOTHING |
			ICE_AQ_VSI_VLAN_MODE_ALL;
		info->sw_flags2 &= ~ICE_AQ_VSI_SW_FLAG_RX_VLAN_PRUNE_ENA;
	}

	info->pvid = cpu_to_le16(pvid_info);
	info->valid_sections = cpu_to_le16(ICE_AQ_VSI_PROP_VLAN_VALID |
					   ICE_AQ_VSI_PROP_SW_VALID);

	status = ice_update_vsi(hw, vsi->idx, ctxt, NULL);
	if (status) {
		dev_info(ice_hw_to_dev(hw), "update VSI for port VLAN failed, err %d aq_err %d\n",
			 status, hw->adminq.sq_last_status);
		ret = -EIO;
		goto out;
	}

	vsi->info.vlan_flags = info->vlan_flags;
	vsi->info.sw_flags2 = info->sw_flags2;
	vsi->info.pvid = info->pvid;
out:
	kfree(ctxt);
	return ret;
}

/**
 * ice_vf_vsi_setup - Set up a VF VSI
 * @pf: board private structure
 * @pi: pointer to the port_info instance
 * @vf_id: defines VF ID to which this VSI connects.
 *
 * Returns pointer to the successfully allocated VSI struct on success,
 * otherwise returns NULL on failure.
 */
static struct ice_vsi *
ice_vf_vsi_setup(struct ice_pf *pf, struct ice_port_info *pi, u16 vf_id)
{
	return ice_vsi_setup(pf, pi, ICE_VSI_VF, vf_id);
}

/**
 * ice_calc_vf_first_vector_idx - Calculate MSIX vector index in the PF space
 * @pf: pointer to PF structure
 * @vf: pointer to VF that the first MSIX vector index is being calculated for
 *
 * This returns the first MSIX vector index in PF space that is used by this VF.
 * This index is used when accessing PF relative registers such as
 * GLINT_VECT2FUNC and GLINT_DYN_CTL.
 * This will always be the OICR index in the AVF driver so any functionality
 * using vf->first_vector_idx for queue configuration will have to increment by
 * 1 to avoid meddling with the OICR index.
 */
static int ice_calc_vf_first_vector_idx(struct ice_pf *pf, struct ice_vf *vf)
{
	return pf->sriov_base_vector + vf->vf_id * pf->num_vf_msix;
}

/**
 * ice_alloc_vsi_res - Setup VF VSI and its resources
 * @vf: pointer to the VF structure
 *
 * Returns 0 on success, negative value on failure
 */
static int ice_alloc_vsi_res(struct ice_vf *vf)
{
	struct ice_pf *pf = vf->pf;
	LIST_HEAD(tmp_add_list);
	u8 broadcast[ETH_ALEN];
	struct ice_vsi *vsi;
	struct device *dev;
	int status = 0;

	dev = ice_pf_to_dev(pf);
	/* first vector index is the VFs OICR index */
	vf->first_vector_idx = ice_calc_vf_first_vector_idx(pf, vf);

	vsi = ice_vf_vsi_setup(pf, pf->hw.port_info, vf->vf_id);
	if (!vsi) {
		dev_err(dev, "Failed to create VF VSI\n");
		return -ENOMEM;
	}

	vf->lan_vsi_idx = vsi->idx;
	vf->lan_vsi_num = vsi->vsi_num;

	/* Check if port VLAN exist before, and restore it accordingly */
	if (vf->port_vlan_info) {
		ice_vsi_manage_pvid(vsi, vf->port_vlan_info, true);
		if (ice_vsi_add_vlan(vsi, vf->port_vlan_info & VLAN_VID_MASK))
			dev_warn(ice_pf_to_dev(pf), "Failed to add Port VLAN %d filter for VF %d\n",
				 vf->port_vlan_info & VLAN_VID_MASK, vf->vf_id);
	} else {
		/* set VLAN 0 filter by default when no port VLAN is
		 * enabled. If a port VLAN is enabled we don't want
		 * untagged broadcast/multicast traffic seen on the VF
		 * interface.
		 */
		if (ice_vsi_add_vlan(vsi, 0))
			dev_warn(ice_pf_to_dev(pf), "Failed to add VLAN 0 filter for VF %d, MDD events will trigger. Reset the VF, disable spoofchk, or enable 8021q module on the guest\n",
				 vf->vf_id);
	}

	eth_broadcast_addr(broadcast);

	status = ice_add_mac_to_list(vsi, &tmp_add_list, broadcast);
	if (status)
		goto ice_alloc_vsi_res_exit;

	if (is_valid_ether_addr(vf->dflt_lan_addr.addr)) {
		status = ice_add_mac_to_list(vsi, &tmp_add_list,
					     vf->dflt_lan_addr.addr);
		if (status)
			goto ice_alloc_vsi_res_exit;
	}

	status = ice_add_mac(&pf->hw, &tmp_add_list);
	if (status)
		dev_err(dev, "could not add mac filters error %d\n", status);
	else
		vf->num_mac = 1;

	/* Clear this bit after VF initialization since we shouldn't reclaim
	 * and reassign interrupts for synchronous or asynchronous VFR events.
	 * We don't want to reconfigure interrupts since AVF driver doesn't
	 * expect vector assignment to be changed unless there is a request for
	 * more vectors.
	 */
ice_alloc_vsi_res_exit:
	ice_free_fltr_list(dev, &tmp_add_list);
	return status;
}

/**
 * ice_alloc_vf_res - Allocate VF resources
 * @vf: pointer to the VF structure
 */
static int ice_alloc_vf_res(struct ice_vf *vf)
{
	struct ice_pf *pf = vf->pf;
	int tx_rx_queue_left;
	int status;

	/* Update number of VF queues, in case VF had requested for queue
	 * changes
	 */
	tx_rx_queue_left = min_t(int, ice_get_avail_txq_count(pf),
				 ice_get_avail_rxq_count(pf));
	tx_rx_queue_left += ICE_DFLT_QS_PER_VF;
	if (vf->num_req_qs && vf->num_req_qs <= tx_rx_queue_left &&
	    vf->num_req_qs != vf->num_vf_qs)
		vf->num_vf_qs = vf->num_req_qs;

	/* setup VF VSI and necessary resources */
	status = ice_alloc_vsi_res(vf);
	if (status)
		goto ice_alloc_vf_res_exit;

	if (vf->trusted)
		set_bit(ICE_VIRTCHNL_VF_CAP_PRIVILEGE, &vf->vf_caps);
	else
		clear_bit(ICE_VIRTCHNL_VF_CAP_PRIVILEGE, &vf->vf_caps);

	/* VF is now completely initialized */
	set_bit(ICE_VF_STATE_INIT, vf->vf_states);

	return status;

ice_alloc_vf_res_exit:
	ice_free_vf_res(vf);
	return status;
}

/**
 * ice_ena_vf_mappings
 * @vf: pointer to the VF structure
 *
 * Enable VF vectors and queues allocation by writing the details into
 * respective registers.
 */
static void ice_ena_vf_mappings(struct ice_vf *vf)
{
	int abs_vf_id, abs_first, abs_last;
	struct ice_pf *pf = vf->pf;
	struct ice_vsi *vsi;
	struct device *dev;
	int first, last, v;
	struct ice_hw *hw;
	u32 reg;

	dev = ice_pf_to_dev(pf);
	hw = &pf->hw;
	vsi = pf->vsi[vf->lan_vsi_idx];
	first = vf->first_vector_idx;
	last = (first + pf->num_vf_msix) - 1;
	abs_first = first + pf->hw.func_caps.common_cap.msix_vector_first_id;
	abs_last = (abs_first + pf->num_vf_msix) - 1;
	abs_vf_id = vf->vf_id + hw->func_caps.vf_base_id;

	/* VF Vector allocation */
	reg = (((abs_first << VPINT_ALLOC_FIRST_S) & VPINT_ALLOC_FIRST_M) |
	       ((abs_last << VPINT_ALLOC_LAST_S) & VPINT_ALLOC_LAST_M) |
	       VPINT_ALLOC_VALID_M);
	wr32(hw, VPINT_ALLOC(vf->vf_id), reg);

	reg = (((abs_first << VPINT_ALLOC_PCI_FIRST_S)
		 & VPINT_ALLOC_PCI_FIRST_M) |
	       ((abs_last << VPINT_ALLOC_PCI_LAST_S) & VPINT_ALLOC_PCI_LAST_M) |
	       VPINT_ALLOC_PCI_VALID_M);
	wr32(hw, VPINT_ALLOC_PCI(vf->vf_id), reg);
	/* map the interrupts to its functions */
	for (v = first; v <= last; v++) {
		reg = (((abs_vf_id << GLINT_VECT2FUNC_VF_NUM_S) &
			GLINT_VECT2FUNC_VF_NUM_M) |
		       ((hw->pf_id << GLINT_VECT2FUNC_PF_NUM_S) &
			GLINT_VECT2FUNC_PF_NUM_M));
		wr32(hw, GLINT_VECT2FUNC(v), reg);
	}

	/* Map mailbox interrupt. We put an explicit 0 here to remind us that
	 * VF admin queue interrupts will go to VF MSI-X vector 0.
	 */
	wr32(hw, VPINT_MBX_CTL(abs_vf_id), VPINT_MBX_CTL_CAUSE_ENA_M | 0);
	/* set regardless of mapping mode */
	wr32(hw, VPLAN_TXQ_MAPENA(vf->vf_id), VPLAN_TXQ_MAPENA_TX_ENA_M);

	/* VF Tx queues allocation */
	if (vsi->tx_mapping_mode == ICE_VSI_MAP_CONTIG) {
		/* set the VF PF Tx queue range
		 * VFNUMQ value should be set to (number of queues - 1). A value
		 * of 0 means 1 queue and a value of 255 means 256 queues
		 */
		reg = (((vsi->txq_map[0] << VPLAN_TX_QBASE_VFFIRSTQ_S) &
			VPLAN_TX_QBASE_VFFIRSTQ_M) |
		       (((vsi->alloc_txq - 1) << VPLAN_TX_QBASE_VFNUMQ_S) &
			VPLAN_TX_QBASE_VFNUMQ_M));
		wr32(hw, VPLAN_TX_QBASE(vf->vf_id), reg);
	} else {
		dev_err(dev, "Scattered mode for VF Tx queues is not yet implemented\n");
	}

	/* set regardless of mapping mode */
	wr32(hw, VPLAN_RXQ_MAPENA(vf->vf_id), VPLAN_RXQ_MAPENA_RX_ENA_M);

	/* VF Rx queues allocation */
	if (vsi->rx_mapping_mode == ICE_VSI_MAP_CONTIG) {
		/* set the VF PF Rx queue range
		 * VFNUMQ value should be set to (number of queues - 1). A value
		 * of 0 means 1 queue and a value of 255 means 256 queues
		 */
		reg = (((vsi->rxq_map[0] << VPLAN_RX_QBASE_VFFIRSTQ_S) &
			VPLAN_RX_QBASE_VFFIRSTQ_M) |
		       (((vsi->alloc_txq - 1) << VPLAN_RX_QBASE_VFNUMQ_S) &
			VPLAN_RX_QBASE_VFNUMQ_M));
		wr32(hw, VPLAN_RX_QBASE(vf->vf_id), reg);
	} else {
		dev_err(dev, "Scattered mode for VF Rx queues is not yet implemented\n");
	}
}

/**
 * ice_determine_res
 * @pf: pointer to the PF structure
 * @avail_res: available resources in the PF structure
 * @max_res: maximum resources that can be given per VF
 * @min_res: minimum resources that can be given per VF
 *
 * Returns non-zero value if resources (queues/vectors) are available or
 * returns zero if PF cannot accommodate for all num_alloc_vfs.
 */
static int
ice_determine_res(struct ice_pf *pf, u16 avail_res, u16 max_res, u16 min_res)
{
	bool checked_min_res = false;
	int res;

	/* start by checking if PF can assign max number of resources for
	 * all num_alloc_vfs.
	 * if yes, return number per VF
	 * If no, divide by 2 and roundup, check again
	 * repeat the loop till we reach a point where even minimum resources
	 * are not available, in that case return 0
	 */
	res = max_res;
	while ((res >= min_res) && !checked_min_res) {
		int num_all_res;

		num_all_res = pf->num_alloc_vfs * res;
		if (num_all_res <= avail_res)
			return res;

		if (res == min_res)
			checked_min_res = true;

		res = DIV_ROUND_UP(res, 2);
	}
	return 0;
}

/**
 * ice_calc_vf_reg_idx - Calculate the VF's register index in the PF space
 * @vf: VF to calculate the register index for
 * @q_vector: a q_vector associated to the VF
 */
int ice_calc_vf_reg_idx(struct ice_vf *vf, struct ice_q_vector *q_vector)
{
	struct ice_pf *pf;

	if (!vf || !q_vector)
		return -EINVAL;

	pf = vf->pf;

	/* always add one to account for the OICR being the first MSIX */
	return pf->sriov_base_vector + pf->num_vf_msix * vf->vf_id +
		q_vector->v_idx + 1;
}

/**
 * ice_get_max_valid_res_idx - Get the max valid resource index
 * @res: pointer to the resource to find the max valid index for
 *
 * Start from the end of the ice_res_tracker and return right when we find the
 * first res->list entry with the ICE_RES_VALID_BIT set. This function is only
 * valid for SR-IOV because it is the only consumer that manipulates the
 * res->end and this is always called when res->end is set to res->num_entries.
 */
static int ice_get_max_valid_res_idx(struct ice_res_tracker *res)
{
	int i;

	if (!res)
		return -EINVAL;

	for (i = res->num_entries - 1; i >= 0; i--)
		if (res->list[i] & ICE_RES_VALID_BIT)
			return i;

	return 0;
}

/**
 * ice_sriov_set_msix_res - Set any used MSIX resources
 * @pf: pointer to PF structure
 * @num_msix_needed: number of MSIX vectors needed for all SR-IOV VFs
 *
 * This function allows SR-IOV resources to be taken from the end of the PF's
 * allowed HW MSIX vectors so in many cases the irq_tracker will not
 * be needed. In these cases we just set the pf->sriov_base_vector and return
 * success.
 *
 * If SR-IOV needs to use any pf->irq_tracker entries it updates the
 * irq_tracker->end based on the first entry needed for SR-IOV. This makes it
 * so any calls to ice_get_res() using the irq_tracker will not try to use
 * resources at or beyond the newly set value.
 *
 * Return 0 on success, and -EINVAL when there are not enough MSIX vectors in
 * in the PF's space available for SR-IOV.
 */
static int ice_sriov_set_msix_res(struct ice_pf *pf, u16 num_msix_needed)
{
	int max_valid_res_idx = ice_get_max_valid_res_idx(pf->irq_tracker);
	u16 pf_total_msix_vectors =
		pf->hw.func_caps.common_cap.num_msix_vectors;
	struct ice_res_tracker *res = pf->irq_tracker;
	int sriov_base_vector;

	if (max_valid_res_idx < 0)
		return max_valid_res_idx;

	sriov_base_vector = pf_total_msix_vectors - num_msix_needed;

	/* make sure we only grab irq_tracker entries from the list end and
	 * that we have enough available MSIX vectors
	 */
	if (sriov_base_vector <= max_valid_res_idx)
		return -EINVAL;

	pf->sriov_base_vector = sriov_base_vector;

	/* dip into irq_tracker entries and update used resources */
	if (num_msix_needed > (pf_total_msix_vectors - res->num_entries)) {
		pf->num_avail_sw_msix -=
			res->num_entries - pf->sriov_base_vector;
		res->end = pf->sriov_base_vector;
	}

	return 0;
}

/**
 * ice_check_avail_res - check if vectors and queues are available
 * @pf: pointer to the PF structure
 *
 * This function is where we calculate actual number of resources for VF VSIs,
 * we don't reserve ahead of time during probe. Returns success if vectors and
 * queues resources are available, otherwise returns error code
 */
static int ice_check_avail_res(struct ice_pf *pf)
{
	int max_valid_res_idx = ice_get_max_valid_res_idx(pf->irq_tracker);
	u16 num_msix, num_txq, num_rxq, num_avail_msix;
	struct device *dev = ice_pf_to_dev(pf);

	if (!pf->num_alloc_vfs || max_valid_res_idx < 0)
		return -EINVAL;

	/* add 1 to max_valid_res_idx to account for it being 0-based */
	num_avail_msix = pf->hw.func_caps.common_cap.num_msix_vectors -
		(max_valid_res_idx + 1);

	/* Grab from HW interrupts common pool
	 * Note: By the time the user decides it needs more vectors in a VF
	 * its already too late since one must decide this prior to creating the
	 * VF interface. So the best we can do is take a guess as to what the
	 * user might want.
	 *
	 * We have two policies for vector allocation:
	 * 1. if num_alloc_vfs is from 1 to 16, then we consider this as small
	 * number of NFV VFs used for NFV appliances, since this is a special
	 * case, we try to assign maximum vectors per VF (65) as much as
	 * possible, based on determine_resources algorithm.
	 * 2. if num_alloc_vfs is from 17 to 256, then its large number of
	 * regular VFs which are not used for any special purpose. Hence try to
	 * grab default interrupt vectors (5 as supported by AVF driver).
	 */
	if (pf->num_alloc_vfs <= 16) {
		num_msix = ice_determine_res(pf, num_avail_msix,
					     ICE_MAX_INTR_PER_VF,
					     ICE_MIN_INTR_PER_VF);
	} else if (pf->num_alloc_vfs <= ICE_MAX_VF_COUNT) {
		num_msix = ice_determine_res(pf, num_avail_msix,
					     ICE_DFLT_INTR_PER_VF,
					     ICE_MIN_INTR_PER_VF);
	} else {
		dev_err(dev, "Number of VFs %d exceeds max VF count %d\n",
			pf->num_alloc_vfs, ICE_MAX_VF_COUNT);
		return -EIO;
	}

	if (!num_msix)
		return -EIO;

	/* Grab from the common pool
	 * start by requesting Default queues (4 as supported by AVF driver),
	 * Note that, the main difference between queues and vectors is, latter
	 * can only be reserved at init time but queues can be requested by VF
	 * at runtime through Virtchnl, that is the reason we start by reserving
	 * few queues.
	 */
	num_txq = ice_determine_res(pf, ice_get_avail_txq_count(pf),
				    ICE_DFLT_QS_PER_VF, ICE_MIN_QS_PER_VF);

	num_rxq = ice_determine_res(pf, ice_get_avail_rxq_count(pf),
				    ICE_DFLT_QS_PER_VF, ICE_MIN_QS_PER_VF);

	if (!num_txq || !num_rxq)
		return -EIO;

	if (ice_sriov_set_msix_res(pf, num_msix * pf->num_alloc_vfs))
		return -EINVAL;

	/* since AVF driver works with only queue pairs which means, it expects
	 * to have equal number of Rx and Tx queues, so take the minimum of
	 * available Tx or Rx queues
	 */
	pf->num_vf_qps = min_t(int, num_txq, num_rxq);
	pf->num_vf_msix = num_msix;

	return 0;
}

/**
 * ice_cleanup_and_realloc_vf - Clean up VF and reallocate resources after reset
 * @vf: pointer to the VF structure
 *
 * Cleanup a VF after the hardware reset is finished. Expects the caller to
 * have verified whether the reset is finished properly, and ensure the
 * minimum amount of wait time has passed. Reallocate VF resources back to make
 * VF state active
 */
static void ice_cleanup_and_realloc_vf(struct ice_vf *vf)
{
	struct ice_pf *pf = vf->pf;
	struct ice_hw *hw;
	u32 reg;

	hw = &pf->hw;

	/* PF software completes the flow by notifying VF that reset flow is
	 * completed. This is done by enabling hardware by clearing the reset
	 * bit in the VPGEN_VFRTRIG reg and setting VFR_STATE in the VFGEN_RSTAT
	 * register to VFR completed (done at the end of this function)
	 * By doing this we allow HW to access VF memory at any point. If we
	 * did it any sooner, HW could access memory while it was being freed
	 * in ice_free_vf_res(), causing an IOMMU fault.
	 *
	 * On the other hand, this needs to be done ASAP, because the VF driver
	 * is waiting for this to happen and may report a timeout. It's
	 * harmless, but it gets logged into Guest OS kernel log, so best avoid
	 * it.
	 */
	reg = rd32(hw, VPGEN_VFRTRIG(vf->vf_id));
	reg &= ~VPGEN_VFRTRIG_VFSWR_M;
	wr32(hw, VPGEN_VFRTRIG(vf->vf_id), reg);

	/* reallocate VF resources to finish resetting the VSI state */
	if (!ice_alloc_vf_res(vf)) {
		ice_ena_vf_mappings(vf);
		set_bit(ICE_VF_STATE_ACTIVE, vf->vf_states);
		clear_bit(ICE_VF_STATE_DIS, vf->vf_states);
	}

	/* Tell the VF driver the reset is done. This needs to be done only
	 * after VF has been fully initialized, because the VF driver may
	 * request resources immediately after setting this flag.
	 */
	wr32(hw, VFGEN_RSTAT(vf->vf_id), VIRTCHNL_VFR_VFACTIVE);
}

/**
 * ice_vf_set_vsi_promisc - set given VF VSI to given promiscuous mode(s)
 * @vf: pointer to the VF info
 * @vsi: the VSI being configured
 * @promisc_m: mask of promiscuous config bits
 * @rm_promisc: promisc flag request from the VF to remove or add filter
 *
 * This function configures VF VSI promiscuous mode, based on the VF requests,
 * for Unicast, Multicast and VLAN
 */
static enum ice_status
ice_vf_set_vsi_promisc(struct ice_vf *vf, struct ice_vsi *vsi, u8 promisc_m,
		       bool rm_promisc)
{
	struct ice_pf *pf = vf->pf;
	enum ice_status status = 0;
	struct ice_hw *hw;

	hw = &pf->hw;
	if (vsi->num_vlan) {
		status = ice_set_vlan_vsi_promisc(hw, vsi->idx, promisc_m,
						  rm_promisc);
	} else if (vf->port_vlan_info) {
		if (rm_promisc)
			status = ice_clear_vsi_promisc(hw, vsi->idx, promisc_m,
						       vf->port_vlan_info);
		else
			status = ice_set_vsi_promisc(hw, vsi->idx, promisc_m,
						     vf->port_vlan_info);
	} else {
		if (rm_promisc)
			status = ice_clear_vsi_promisc(hw, vsi->idx, promisc_m,
						       0);
		else
			status = ice_set_vsi_promisc(hw, vsi->idx, promisc_m,
						     0);
	}

	return status;
}

/**
 * ice_config_res_vfs - Finalize allocation of VFs resources in one go
 * @pf: pointer to the PF structure
 *
 * This function is being called as last part of resetting all VFs, or when
 * configuring VFs for the first time, where there is no resource to be freed
 * Returns true if resources were properly allocated for all VFs, and false
 * otherwise.
 */
static bool ice_config_res_vfs(struct ice_pf *pf)
{
	struct device *dev = ice_pf_to_dev(pf);
	struct ice_hw *hw = &pf->hw;
	int v;

	if (ice_check_avail_res(pf)) {
		dev_err(dev, "Cannot allocate VF resources, try with fewer number of VFs\n");
		return false;
	}

	/* rearm global interrupts */
	if (test_and_clear_bit(__ICE_OICR_INTR_DIS, pf->state))
		ice_irq_dynamic_ena(hw, NULL, NULL);

	/* Finish resetting each VF and allocate resources */
	ice_for_each_vf(pf, v) {
		struct ice_vf *vf = &pf->vf[v];

		vf->num_vf_qs = pf->num_vf_qps;
		dev_dbg(dev, "VF-id %d has %d queues configured\n", vf->vf_id,
			vf->num_vf_qs);
		ice_cleanup_and_realloc_vf(vf);
	}

	ice_flush(hw);
	clear_bit(__ICE_VF_DIS, pf->state);

	return true;
}

/**
 * ice_reset_all_vfs - reset all allocated VFs in one go
 * @pf: pointer to the PF structure
 * @is_vflr: true if VFLR was issued, false if not
 *
 * First, tell the hardware to reset each VF, then do all the waiting in one
 * chunk, and finally finish restoring each VF after the wait. This is useful
 * during PF routines which need to reset all VFs, as otherwise it must perform
 * these resets in a serialized fashion.
 *
 * Returns true if any VFs were reset, and false otherwise.
 */
bool ice_reset_all_vfs(struct ice_pf *pf, bool is_vflr)
{
	struct device *dev = ice_pf_to_dev(pf);
	struct ice_hw *hw = &pf->hw;
	struct ice_vf *vf;
	int v, i;

	/* If we don't have any VFs, then there is nothing to reset */
	if (!pf->num_alloc_vfs)
		return false;

	/* If VFs have been disabled, there is no need to reset */
	if (test_and_set_bit(__ICE_VF_DIS, pf->state))
		return false;

	/* Begin reset on all VFs at once */
	ice_for_each_vf(pf, v)
		ice_trigger_vf_reset(&pf->vf[v], is_vflr, true);

	ice_for_each_vf(pf, v) {
		struct ice_vsi *vsi;

		vf = &pf->vf[v];
		vsi = pf->vsi[vf->lan_vsi_idx];
		if (test_bit(ICE_VF_STATE_QS_ENA, vf->vf_states))
			ice_dis_vf_qs(vf);
		ice_dis_vsi_txq(vsi->port_info, vsi->idx, 0, 0, NULL, NULL,
				NULL, ICE_VF_RESET, vf->vf_id, NULL);
	}

	/* HW requires some time to make sure it can flush the FIFO for a VF
	 * when it resets it. Poll the VPGEN_VFRSTAT register for each VF in
	 * sequence to make sure that it has completed. We'll keep track of
	 * the VFs using a simple iterator that increments once that VF has
	 * finished resetting.
	 */
	for (i = 0, v = 0; i < 10 && v < pf->num_alloc_vfs; i++) {
		/* Check each VF in sequence */
		while (v < pf->num_alloc_vfs) {
			u32 reg;

			vf = &pf->vf[v];
			reg = rd32(hw, VPGEN_VFRSTAT(vf->vf_id));
			if (!(reg & VPGEN_VFRSTAT_VFRD_M)) {
				/* only delay if the check failed */
				usleep_range(10, 20);
				break;
			}

			/* If the current VF has finished resetting, move on
			 * to the next VF in sequence.
			 */
			v++;
		}
	}

	/* Display a warning if at least one VF didn't manage to reset in
	 * time, but continue on with the operation.
	 */
	if (v < pf->num_alloc_vfs)
		dev_warn(dev, "VF reset check timeout\n");

	/* free VF resources to begin resetting the VSI state */
	ice_for_each_vf(pf, v) {
		vf = &pf->vf[v];

		ice_free_vf_res(vf);

		/* Free VF queues as well, and reallocate later.
		 * If a given VF has different number of queues
		 * configured, the request for update will come
		 * via mailbox communication.
		 */
		vf->num_vf_qs = 0;
	}

	if (ice_sriov_free_msix_res(pf))
		dev_err(dev, "Failed to free MSIX resources used by SR-IOV\n");

	if (!ice_config_res_vfs(pf))
		return false;

	return true;
}

/**
 * ice_is_vf_disabled
 * @vf: pointer to the VF info
 *
 * Returns true if the PF or VF is disabled, false otherwise.
 */
static bool ice_is_vf_disabled(struct ice_vf *vf)
{
	struct ice_pf *pf = vf->pf;

	/* If the PF has been disabled, there is no need resetting VF until
	 * PF is active again. Similarly, if the VF has been disabled, this
	 * means something else is resetting the VF, so we shouldn't continue.
	 * Otherwise, set disable VF state bit for actual reset, and continue.
	 */
	return (test_bit(__ICE_VF_DIS, pf->state) ||
		test_bit(ICE_VF_STATE_DIS, vf->vf_states));
}

/**
 * ice_reset_vf - Reset a particular VF
 * @vf: pointer to the VF structure
 * @is_vflr: true if VFLR was issued, false if not
 *
 * Returns true if the VF is reset, false otherwise.
 */
bool ice_reset_vf(struct ice_vf *vf, bool is_vflr)
{
	struct ice_pf *pf = vf->pf;
	struct ice_vsi *vsi;
	struct device *dev;
	struct ice_hw *hw;
	bool rsd = false;
	u8 promisc_m;
	u32 reg;
	int i;

	dev = ice_pf_to_dev(pf);

	if (ice_is_vf_disabled(vf)) {
		dev_dbg(dev, "VF is already disabled, there is no need for resetting it, telling VM, all is fine %d\n",
			vf->vf_id);
		return true;
	}

	/* Set VF disable bit state here, before triggering reset */
	set_bit(ICE_VF_STATE_DIS, vf->vf_states);
	ice_trigger_vf_reset(vf, is_vflr, false);

	vsi = pf->vsi[vf->lan_vsi_idx];

	if (test_bit(ICE_VF_STATE_QS_ENA, vf->vf_states))
		ice_dis_vf_qs(vf);

	/* Call Disable LAN Tx queue AQ whether or not queues are
	 * enabled. This is needed for successful completion of VFR.
	 */
	ice_dis_vsi_txq(vsi->port_info, vsi->idx, 0, 0, NULL, NULL,
			NULL, ICE_VF_RESET, vf->vf_id, NULL);

	hw = &pf->hw;
	/* poll VPGEN_VFRSTAT reg to make sure
	 * that reset is complete
	 */
	for (i = 0; i < 10; i++) {
		/* VF reset requires driver to first reset the VF and then
		 * poll the status register to make sure that the reset
		 * completed successfully.
		 */
		reg = rd32(hw, VPGEN_VFRSTAT(vf->vf_id));
		if (reg & VPGEN_VFRSTAT_VFRD_M) {
			rsd = true;
			break;
		}

		/* only sleep if the reset is not done */
		usleep_range(10, 20);
	}

	/* Display a warning if VF didn't manage to reset in time, but need to
	 * continue on with the operation.
	 */
	if (!rsd)
		dev_warn(dev, "VF reset check timeout on VF %d\n", vf->vf_id);

	/* disable promiscuous modes in case they were enabled
	 * ignore any error if disabling process failed
	 */
	if (test_bit(ICE_VF_STATE_UC_PROMISC, vf->vf_states) ||
	    test_bit(ICE_VF_STATE_MC_PROMISC, vf->vf_states)) {
		if (vf->port_vlan_info || vsi->num_vlan)
			promisc_m = ICE_UCAST_VLAN_PROMISC_BITS;
		else
			promisc_m = ICE_UCAST_PROMISC_BITS;

		vsi = pf->vsi[vf->lan_vsi_idx];
		if (ice_vf_set_vsi_promisc(vf, vsi, promisc_m, true))
			dev_err(dev, "disabling promiscuous mode failed\n");
	}

	/* free VF resources to begin resetting the VSI state */
	ice_free_vf_res(vf);

	ice_cleanup_and_realloc_vf(vf);

	ice_flush(hw);

	return true;
}

/**
 * ice_vc_notify_link_state - Inform all VFs on a PF of link status
 * @pf: pointer to the PF structure
 */
void ice_vc_notify_link_state(struct ice_pf *pf)
{
	int i;

	ice_for_each_vf(pf, i)
		ice_vc_notify_vf_link_state(&pf->vf[i]);
}

/**
 * ice_vc_notify_reset - Send pending reset message to all VFs
 * @pf: pointer to the PF structure
 *
 * indicate a pending reset to all VFs on a given PF
 */
void ice_vc_notify_reset(struct ice_pf *pf)
{
	struct virtchnl_pf_event pfe;

	if (!pf->num_alloc_vfs)
		return;

	pfe.event = VIRTCHNL_EVENT_RESET_IMPENDING;
	pfe.severity = PF_EVENT_SEVERITY_CERTAIN_DOOM;
	ice_vc_vf_broadcast(pf, VIRTCHNL_OP_EVENT, VIRTCHNL_STATUS_SUCCESS,
			    (u8 *)&pfe, sizeof(struct virtchnl_pf_event));
}

/**
 * ice_vc_notify_vf_reset - Notify VF of a reset event
 * @vf: pointer to the VF structure
 */
static void ice_vc_notify_vf_reset(struct ice_vf *vf)
{
	struct virtchnl_pf_event pfe;
	struct ice_pf *pf;

	if (!vf)
		return;

	pf = vf->pf;
	if (ice_validate_vf_id(pf, vf->vf_id))
		return;

	/* Bail out if VF is in disabled state, neither initialized, nor active
	 * state - otherwise proceed with notifications
	 */
	if ((!test_bit(ICE_VF_STATE_INIT, vf->vf_states) &&
	     !test_bit(ICE_VF_STATE_ACTIVE, vf->vf_states)) ||
	    test_bit(ICE_VF_STATE_DIS, vf->vf_states))
		return;

	pfe.event = VIRTCHNL_EVENT_RESET_IMPENDING;
	pfe.severity = PF_EVENT_SEVERITY_CERTAIN_DOOM;
	ice_aq_send_msg_to_vf(&pf->hw, vf->vf_id, VIRTCHNL_OP_EVENT,
			      VIRTCHNL_STATUS_SUCCESS, (u8 *)&pfe, sizeof(pfe),
			      NULL);
}

/**
 * ice_alloc_vfs - Allocate and set up VFs resources
 * @pf: pointer to the PF structure
 * @num_alloc_vfs: number of VFs to allocate
 */
static int ice_alloc_vfs(struct ice_pf *pf, u16 num_alloc_vfs)
{
	struct device *dev = ice_pf_to_dev(pf);
	struct ice_hw *hw = &pf->hw;
	struct ice_vf *vfs;
	int i, ret;

	/* Disable global interrupt 0 so we don't try to handle the VFLR. */
	wr32(hw, GLINT_DYN_CTL(pf->oicr_idx),
	     ICE_ITR_NONE << GLINT_DYN_CTL_ITR_INDX_S);
	set_bit(__ICE_OICR_INTR_DIS, pf->state);
	ice_flush(hw);

	ret = pci_enable_sriov(pf->pdev, num_alloc_vfs);
	if (ret) {
		pf->num_alloc_vfs = 0;
		goto err_unroll_intr;
	}
	/* allocate memory */
	vfs = devm_kcalloc(dev, num_alloc_vfs, sizeof(*vfs), GFP_KERNEL);
	if (!vfs) {
		ret = -ENOMEM;
		goto err_pci_disable_sriov;
	}
	pf->vf = vfs;
	pf->num_alloc_vfs = num_alloc_vfs;

	/* apply default profile */
	ice_for_each_vf(pf, i) {
		vfs[i].pf = pf;
		vfs[i].vf_sw_id = pf->first_sw;
		vfs[i].vf_id = i;

		/* assign default capabilities */
		set_bit(ICE_VIRTCHNL_VF_CAP_L2, &vfs[i].vf_caps);
		vfs[i].spoofchk = true;
	}

	/* VF resources get allocated with initialization */
	if (!ice_config_res_vfs(pf)) {
		ret = -EIO;
		goto err_unroll_sriov;
	}

	return ret;

err_unroll_sriov:
	pf->vf = NULL;
	devm_kfree(dev, vfs);
	vfs = NULL;
	pf->num_alloc_vfs = 0;
err_pci_disable_sriov:
	pci_disable_sriov(pf->pdev);
err_unroll_intr:
	/* rearm interrupts here */
	ice_irq_dynamic_ena(hw, NULL, NULL);
	clear_bit(__ICE_OICR_INTR_DIS, pf->state);
	return ret;
}

/**
 * ice_pf_state_is_nominal - checks the PF for nominal state
 * @pf: pointer to PF to check
 *
 * Check the PF's state for a collection of bits that would indicate
 * the PF is in a state that would inhibit normal operation for
 * driver functionality.
 *
 * Returns true if PF is in a nominal state.
 * Returns false otherwise
 */
static bool ice_pf_state_is_nominal(struct ice_pf *pf)
{
	DECLARE_BITMAP(check_bits, __ICE_STATE_NBITS) = { 0 };

	if (!pf)
		return false;

	bitmap_set(check_bits, 0, __ICE_STATE_NOMINAL_CHECK_BITS);
	if (bitmap_intersects(pf->state, check_bits, __ICE_STATE_NBITS))
		return false;

	return true;
}

/**
 * ice_pci_sriov_ena - Enable or change number of VFs
 * @pf: pointer to the PF structure
 * @num_vfs: number of VFs to allocate
 */
static int ice_pci_sriov_ena(struct ice_pf *pf, int num_vfs)
{
	int pre_existing_vfs = pci_num_vf(pf->pdev);
	struct device *dev = ice_pf_to_dev(pf);
	int err;

	if (!ice_pf_state_is_nominal(pf)) {
		dev_err(dev, "Cannot enable SR-IOV, device not ready\n");
		return -EBUSY;
	}

	if (!test_bit(ICE_FLAG_SRIOV_CAPABLE, pf->flags)) {
		dev_err(dev, "This device is not capable of SR-IOV\n");
		return -EOPNOTSUPP;
	}

	if (pre_existing_vfs && pre_existing_vfs != num_vfs)
		ice_free_vfs(pf);
	else if (pre_existing_vfs && pre_existing_vfs == num_vfs)
		return num_vfs;

	if (num_vfs > pf->num_vfs_supported) {
		dev_err(dev, "Can't enable %d VFs, max VFs supported is %d\n",
			num_vfs, pf->num_vfs_supported);
		return -ENOTSUPP;
	}

	dev_info(dev, "Allocating %d VFs\n", num_vfs);
	err = ice_alloc_vfs(pf, num_vfs);
	if (err) {
		dev_err(dev, "Failed to enable SR-IOV: %d\n", err);
		return err;
	}

	set_bit(ICE_FLAG_SRIOV_ENA, pf->flags);
	return num_vfs;
}

/**
 * ice_sriov_configure - Enable or change number of VFs via sysfs
 * @pdev: pointer to a pci_dev structure
 * @num_vfs: number of VFs to allocate
 *
 * This function is called when the user updates the number of VFs in sysfs.
 */
int ice_sriov_configure(struct pci_dev *pdev, int num_vfs)
{
	struct ice_pf *pf = pci_get_drvdata(pdev);
	struct device *dev = ice_pf_to_dev(pf);

	if (ice_is_safe_mode(pf)) {
		dev_err(dev, "SR-IOV cannot be configured - Device is in Safe Mode\n");
		return -EOPNOTSUPP;
	}

	if (num_vfs)
		return ice_pci_sriov_ena(pf, num_vfs);

	if (!pci_vfs_assigned(pdev)) {
		ice_free_vfs(pf);
	} else {
		dev_err(dev, "can't free VFs because some are assigned to VMs.\n");
		return -EBUSY;
	}

	return 0;
}

/**
 * ice_process_vflr_event - Free VF resources via IRQ calls
 * @pf: pointer to the PF structure
 *
 * called from the VFLR IRQ handler to
 * free up VF resources and state variables
 */
void ice_process_vflr_event(struct ice_pf *pf)
{
	struct ice_hw *hw = &pf->hw;
	int vf_id;
	u32 reg;

	if (!test_and_clear_bit(__ICE_VFLR_EVENT_PENDING, pf->state) ||
	    !pf->num_alloc_vfs)
		return;

	ice_for_each_vf(pf, vf_id) {
		struct ice_vf *vf = &pf->vf[vf_id];
		u32 reg_idx, bit_idx;

		reg_idx = (hw->func_caps.vf_base_id + vf_id) / 32;
		bit_idx = (hw->func_caps.vf_base_id + vf_id) % 32;
		/* read GLGEN_VFLRSTAT register to find out the flr VFs */
		reg = rd32(hw, GLGEN_VFLRSTAT(reg_idx));
		if (reg & BIT(bit_idx))
			/* GLGEN_VFLRSTAT bit will be cleared in ice_reset_vf */
			ice_reset_vf(vf, true);
	}
}

/**
 * ice_vc_reset_vf - Perform software reset on the VF after informing the AVF
 * @vf: pointer to the VF info
 */
static void ice_vc_reset_vf(struct ice_vf *vf)
{
	ice_vc_notify_vf_reset(vf);
	ice_reset_vf(vf, false);
}

/**
 * ice_get_vf_from_pfq - get the VF who owns the PF space queue passed in
 * @pf: PF used to index all VFs
 * @pfq: queue index relative to the PF's function space
 *
 * If no VF is found who owns the pfq then return NULL, otherwise return a
 * pointer to the VF who owns the pfq
 */
static struct ice_vf *ice_get_vf_from_pfq(struct ice_pf *pf, u16 pfq)
{
	int vf_id;

	ice_for_each_vf(pf, vf_id) {
		struct ice_vf *vf = &pf->vf[vf_id];
		struct ice_vsi *vsi;
		u16 rxq_idx;

		vsi = pf->vsi[vf->lan_vsi_idx];

		ice_for_each_rxq(vsi, rxq_idx)
			if (vsi->rxq_map[rxq_idx] == pfq)
				return vf;
	}

	return NULL;
}

/**
 * ice_globalq_to_pfq - convert from global queue index to PF space queue index
 * @pf: PF used for conversion
 * @globalq: global queue index used to convert to PF space queue index
 */
static u32 ice_globalq_to_pfq(struct ice_pf *pf, u32 globalq)
{
	return globalq - pf->hw.func_caps.common_cap.rxq_first_id;
}

/**
 * ice_vf_lan_overflow_event - handle LAN overflow event for a VF
 * @pf: PF that the LAN overflow event happened on
 * @event: structure holding the event information for the LAN overflow event
 *
 * Determine if the LAN overflow event was caused by a VF queue. If it was not
 * caused by a VF, do nothing. If a VF caused this LAN overflow event trigger a
 * reset on the offending VF.
 */
void
ice_vf_lan_overflow_event(struct ice_pf *pf, struct ice_rq_event_info *event)
{
	u32 gldcb_rtctq, queue;
	struct ice_vf *vf;

	gldcb_rtctq = le32_to_cpu(event->desc.params.lan_overflow.prtdcb_ruptq);
	dev_dbg(ice_pf_to_dev(pf), "GLDCB_RTCTQ: 0x%08x\n", gldcb_rtctq);

	/* event returns device global Rx queue number */
	queue = (gldcb_rtctq & GLDCB_RTCTQ_RXQNUM_M) >>
		GLDCB_RTCTQ_RXQNUM_S;

	vf = ice_get_vf_from_pfq(pf, ice_globalq_to_pfq(pf, queue));
	if (!vf)
		return;

	ice_vc_reset_vf(vf);
}

/**
 * ice_vc_send_msg_to_vf - Send message to VF
 * @vf: pointer to the VF info
 * @v_opcode: virtual channel opcode
 * @v_retval: virtual channel return value
 * @msg: pointer to the msg buffer
 * @msglen: msg length
 *
 * send msg to VF
 */
static int
ice_vc_send_msg_to_vf(struct ice_vf *vf, u32 v_opcode,
		      enum virtchnl_status_code v_retval, u8 *msg, u16 msglen)
{
	enum ice_status aq_ret;
	struct device *dev;
	struct ice_pf *pf;

	if (!vf)
		return -EINVAL;

	pf = vf->pf;
	if (ice_validate_vf_id(pf, vf->vf_id))
		return -EINVAL;

	dev = ice_pf_to_dev(pf);

	/* single place to detect unsuccessful return values */
	if (v_retval) {
		vf->num_inval_msgs++;
		dev_info(dev, "VF %d failed opcode %d, retval: %d\n", vf->vf_id,
			 v_opcode, v_retval);
		if (vf->num_inval_msgs > ICE_DFLT_NUM_INVAL_MSGS_ALLOWED) {
			dev_err(dev, "Number of invalid messages exceeded for VF %d\n",
				vf->vf_id);
			dev_err(dev, "Use PF Control I/F to enable the VF\n");
			set_bit(ICE_VF_STATE_DIS, vf->vf_states);
			return -EIO;
		}
	} else {
		vf->num_valid_msgs++;
		/* reset the invalid counter, if a valid message is received. */
		vf->num_inval_msgs = 0;
	}

	aq_ret = ice_aq_send_msg_to_vf(&pf->hw, vf->vf_id, v_opcode, v_retval,
				       msg, msglen, NULL);
	if (aq_ret && pf->hw.mailboxq.sq_last_status != ICE_AQ_RC_ENOSYS) {
		dev_info(dev, "Unable to send the message to VF %d ret %d aq_err %d\n",
			 vf->vf_id, aq_ret, pf->hw.mailboxq.sq_last_status);
		return -EIO;
	}

	return 0;
}

/**
 * ice_vc_get_ver_msg
 * @vf: pointer to the VF info
 * @msg: pointer to the msg buffer
 *
 * called from the VF to request the API version used by the PF
 */
static int ice_vc_get_ver_msg(struct ice_vf *vf, u8 *msg)
{
	struct virtchnl_version_info info = {
		VIRTCHNL_VERSION_MAJOR, VIRTCHNL_VERSION_MINOR
	};

	vf->vf_ver = *(struct virtchnl_version_info *)msg;
	/* VFs running the 1.0 API expect to get 1.0 back or they will cry. */
	if (VF_IS_V10(&vf->vf_ver))
		info.minor = VIRTCHNL_VERSION_MINOR_NO_VF_CAPS;

	return ice_vc_send_msg_to_vf(vf, VIRTCHNL_OP_VERSION,
				     VIRTCHNL_STATUS_SUCCESS, (u8 *)&info,
				     sizeof(struct virtchnl_version_info));
}

/**
 * ice_vc_get_vf_res_msg
 * @vf: pointer to the VF info
 * @msg: pointer to the msg buffer
 *
 * called from the VF to request its resources
 */
static int ice_vc_get_vf_res_msg(struct ice_vf *vf, u8 *msg)
{
	enum virtchnl_status_code v_ret = VIRTCHNL_STATUS_SUCCESS;
	struct virtchnl_vf_resource *vfres = NULL;
	struct ice_pf *pf = vf->pf;
	struct ice_vsi *vsi;
	int len = 0;
	int ret;

	if (ice_check_vf_init(pf, vf)) {
		v_ret = VIRTCHNL_STATUS_ERR_PARAM;
		goto err;
	}

	len = sizeof(struct virtchnl_vf_resource);

	vfres = kzalloc(len, GFP_KERNEL);
	if (!vfres) {
		v_ret = VIRTCHNL_STATUS_ERR_NO_MEMORY;
		len = 0;
		goto err;
	}
	if (VF_IS_V11(&vf->vf_ver))
		vf->driver_caps = *(u32 *)msg;
	else
		vf->driver_caps = VIRTCHNL_VF_OFFLOAD_L2 |
				  VIRTCHNL_VF_OFFLOAD_RSS_REG |
				  VIRTCHNL_VF_OFFLOAD_VLAN;

	vfres->vf_cap_flags = VIRTCHNL_VF_OFFLOAD_L2;
	vsi = pf->vsi[vf->lan_vsi_idx];
	if (!vsi) {
		v_ret = VIRTCHNL_STATUS_ERR_PARAM;
		goto err;
	}

	if (!vsi->info.pvid)
		vfres->vf_cap_flags |= VIRTCHNL_VF_OFFLOAD_VLAN;

	if (vf->driver_caps & VIRTCHNL_VF_OFFLOAD_RSS_PF) {
		vfres->vf_cap_flags |= VIRTCHNL_VF_OFFLOAD_RSS_PF;
	} else {
		if (vf->driver_caps & VIRTCHNL_VF_OFFLOAD_RSS_AQ)
			vfres->vf_cap_flags |= VIRTCHNL_VF_OFFLOAD_RSS_AQ;
		else
			vfres->vf_cap_flags |= VIRTCHNL_VF_OFFLOAD_RSS_REG;
	}

	if (vf->driver_caps & VIRTCHNL_VF_OFFLOAD_RSS_PCTYPE_V2)
		vfres->vf_cap_flags |= VIRTCHNL_VF_OFFLOAD_RSS_PCTYPE_V2;

	if (vf->driver_caps & VIRTCHNL_VF_OFFLOAD_ENCAP)
		vfres->vf_cap_flags |= VIRTCHNL_VF_OFFLOAD_ENCAP;

	if (vf->driver_caps & VIRTCHNL_VF_OFFLOAD_ENCAP_CSUM)
		vfres->vf_cap_flags |= VIRTCHNL_VF_OFFLOAD_ENCAP_CSUM;

	if (vf->driver_caps & VIRTCHNL_VF_OFFLOAD_RX_POLLING)
		vfres->vf_cap_flags |= VIRTCHNL_VF_OFFLOAD_RX_POLLING;

	if (vf->driver_caps & VIRTCHNL_VF_OFFLOAD_WB_ON_ITR)
		vfres->vf_cap_flags |= VIRTCHNL_VF_OFFLOAD_WB_ON_ITR;

	if (vf->driver_caps & VIRTCHNL_VF_OFFLOAD_REQ_QUEUES)
		vfres->vf_cap_flags |= VIRTCHNL_VF_OFFLOAD_REQ_QUEUES;

	if (vf->driver_caps & VIRTCHNL_VF_CAP_ADV_LINK_SPEED)
		vfres->vf_cap_flags |= VIRTCHNL_VF_CAP_ADV_LINK_SPEED;

	vfres->num_vsis = 1;
	/* Tx and Rx queue are equal for VF */
	vfres->num_queue_pairs = vsi->num_txq;
	vfres->max_vectors = pf->num_vf_msix;
	vfres->rss_key_size = ICE_VSIQF_HKEY_ARRAY_SIZE;
	vfres->rss_lut_size = ICE_VSIQF_HLUT_ARRAY_SIZE;

	vfres->vsi_res[0].vsi_id = vf->lan_vsi_num;
	vfres->vsi_res[0].vsi_type = VIRTCHNL_VSI_SRIOV;
	vfres->vsi_res[0].num_queue_pairs = vsi->num_txq;
	ether_addr_copy(vfres->vsi_res[0].default_mac_addr,
			vf->dflt_lan_addr.addr);

	/* match guest capabilities */
	vf->driver_caps = vfres->vf_cap_flags;

	set_bit(ICE_VF_STATE_ACTIVE, vf->vf_states);

err:
	/* send the response back to the VF */
	ret = ice_vc_send_msg_to_vf(vf, VIRTCHNL_OP_GET_VF_RESOURCES, v_ret,
				    (u8 *)vfres, len);

	kfree(vfres);
	return ret;
}

/**
 * ice_vc_reset_vf_msg
 * @vf: pointer to the VF info
 *
 * called from the VF to reset itself,
 * unlike other virtchnl messages, PF driver
 * doesn't send the response back to the VF
 */
static void ice_vc_reset_vf_msg(struct ice_vf *vf)
{
	if (test_bit(ICE_VF_STATE_ACTIVE, vf->vf_states))
		ice_reset_vf(vf, false);
}

/**
 * ice_find_vsi_from_id
 * @pf: the PF structure to search for the VSI
 * @id: ID of the VSI it is searching for
 *
 * searches for the VSI with the given ID
 */
static struct ice_vsi *ice_find_vsi_from_id(struct ice_pf *pf, u16 id)
{
	int i;

	ice_for_each_vsi(pf, i)
		if (pf->vsi[i] && pf->vsi[i]->vsi_num == id)
			return pf->vsi[i];

	return NULL;
}

/**
 * ice_vc_isvalid_vsi_id
 * @vf: pointer to the VF info
 * @vsi_id: VF relative VSI ID
 *
 * check for the valid VSI ID
 */
static bool ice_vc_isvalid_vsi_id(struct ice_vf *vf, u16 vsi_id)
{
	struct ice_pf *pf = vf->pf;
	struct ice_vsi *vsi;

	vsi = ice_find_vsi_from_id(pf, vsi_id);

	return (vsi && (vsi->vf_id == vf->vf_id));
}

/**
 * ice_vc_isvalid_q_id
 * @vf: pointer to the VF info
 * @vsi_id: VSI ID
 * @qid: VSI relative queue ID
 *
 * check for the valid queue ID
 */
static bool ice_vc_isvalid_q_id(struct ice_vf *vf, u16 vsi_id, u8 qid)
{
	struct ice_vsi *vsi = ice_find_vsi_from_id(vf->pf, vsi_id);
	/* allocated Tx and Rx queues should be always equal for VF VSI */
	return (vsi && (qid < vsi->alloc_txq));
}

/**
 * ice_vc_isvalid_ring_len
 * @ring_len: length of ring
 *
 * check for the valid ring count, should be multiple of ICE_REQ_DESC_MULTIPLE
 * or zero
 */
static bool ice_vc_isvalid_ring_len(u16 ring_len)
{
	return ring_len == 0 ||
	       (ring_len >= ICE_MIN_NUM_DESC &&
		ring_len <= ICE_MAX_NUM_DESC &&
		!(ring_len % ICE_REQ_DESC_MULTIPLE));
}

/**
 * ice_vc_config_rss_key
 * @vf: pointer to the VF info
 * @msg: pointer to the msg buffer
 *
 * Configure the VF's RSS key
 */
static int ice_vc_config_rss_key(struct ice_vf *vf, u8 *msg)
{
	enum virtchnl_status_code v_ret = VIRTCHNL_STATUS_SUCCESS;
	struct virtchnl_rss_key *vrk =
		(struct virtchnl_rss_key *)msg;
	struct ice_pf *pf = vf->pf;
	struct ice_vsi *vsi;

	if (!test_bit(ICE_VF_STATE_ACTIVE, vf->vf_states)) {
		v_ret = VIRTCHNL_STATUS_ERR_PARAM;
		goto error_param;
	}

	if (!ice_vc_isvalid_vsi_id(vf, vrk->vsi_id)) {
		v_ret = VIRTCHNL_STATUS_ERR_PARAM;
		goto error_param;
	}

	if (vrk->key_len != ICE_VSIQF_HKEY_ARRAY_SIZE) {
		v_ret = VIRTCHNL_STATUS_ERR_PARAM;
		goto error_param;
	}

	if (!test_bit(ICE_FLAG_RSS_ENA, vf->pf->flags)) {
		v_ret = VIRTCHNL_STATUS_ERR_PARAM;
		goto error_param;
	}

	vsi = pf->vsi[vf->lan_vsi_idx];
	if (!vsi) {
		v_ret = VIRTCHNL_STATUS_ERR_PARAM;
		goto error_param;
	}

	if (ice_set_rss(vsi, vrk->key, NULL, 0))
		v_ret = VIRTCHNL_STATUS_ERR_ADMIN_QUEUE_ERROR;
error_param:
	return ice_vc_send_msg_to_vf(vf, VIRTCHNL_OP_CONFIG_RSS_KEY, v_ret,
				     NULL, 0);
}

/**
 * ice_vc_config_rss_lut
 * @vf: pointer to the VF info
 * @msg: pointer to the msg buffer
 *
 * Configure the VF's RSS LUT
 */
static int ice_vc_config_rss_lut(struct ice_vf *vf, u8 *msg)
{
	struct virtchnl_rss_lut *vrl = (struct virtchnl_rss_lut *)msg;
	enum virtchnl_status_code v_ret = VIRTCHNL_STATUS_SUCCESS;
	struct ice_pf *pf = vf->pf;
	struct ice_vsi *vsi;

	if (!test_bit(ICE_VF_STATE_ACTIVE, vf->vf_states)) {
		v_ret = VIRTCHNL_STATUS_ERR_PARAM;
		goto error_param;
	}

	if (!ice_vc_isvalid_vsi_id(vf, vrl->vsi_id)) {
		v_ret = VIRTCHNL_STATUS_ERR_PARAM;
		goto error_param;
	}

	if (vrl->lut_entries != ICE_VSIQF_HLUT_ARRAY_SIZE) {
		v_ret = VIRTCHNL_STATUS_ERR_PARAM;
		goto error_param;
	}

	if (!test_bit(ICE_FLAG_RSS_ENA, vf->pf->flags)) {
		v_ret = VIRTCHNL_STATUS_ERR_PARAM;
		goto error_param;
	}

	vsi = pf->vsi[vf->lan_vsi_idx];
	if (!vsi) {
		v_ret = VIRTCHNL_STATUS_ERR_PARAM;
		goto error_param;
	}

	if (ice_set_rss(vsi, NULL, vrl->lut, ICE_VSIQF_HLUT_ARRAY_SIZE))
		v_ret = VIRTCHNL_STATUS_ERR_ADMIN_QUEUE_ERROR;
error_param:
	return ice_vc_send_msg_to_vf(vf, VIRTCHNL_OP_CONFIG_RSS_LUT, v_ret,
				     NULL, 0);
}

/**
 * ice_wait_on_vf_reset - poll to make sure a given VF is ready after reset
 * @vf: The VF being resseting
 *
 * The max poll time is about ~800ms, which is about the maximum time it takes
 * for a VF to be reset and/or a VF driver to be removed.
 */
static void ice_wait_on_vf_reset(struct ice_vf *vf)
{
	int i;

	for (i = 0; i < ICE_MAX_VF_RESET_TRIES; i++) {
		if (test_bit(ICE_VF_STATE_INIT, vf->vf_states))
			break;
		msleep(ICE_MAX_VF_RESET_SLEEP_MS);
	}
}

/**
 * ice_check_vf_ready_for_cfg - check if VF is ready to be configured/queried
 * @vf: VF to check if it's ready to be configured/queried
 *
 * The purpose of this function is to make sure the VF is not in reset, not
 * disabled, and initialized so it can be configured and/or queried by a host
 * administrator.
 */
static int ice_check_vf_ready_for_cfg(struct ice_vf *vf)
{
	struct ice_pf *pf;

	ice_wait_on_vf_reset(vf);

	if (ice_is_vf_disabled(vf))
		return -EINVAL;

	pf = vf->pf;
	if (ice_check_vf_init(pf, vf))
		return -EBUSY;

	return 0;
}

/**
 * ice_set_vf_spoofchk
 * @netdev: network interface device structure
 * @vf_id: VF identifier
 * @ena: flag to enable or disable feature
 *
 * Enable or disable VF spoof checking
 */
int ice_set_vf_spoofchk(struct net_device *netdev, int vf_id, bool ena)
{
	struct ice_netdev_priv *np = netdev_priv(netdev);
	struct ice_pf *pf = np->vsi->back;
	struct ice_vsi_ctx *ctx;
	struct ice_vsi *vf_vsi;
	enum ice_status status;
	struct device *dev;
	struct ice_vf *vf;
	int ret;

	dev = ice_pf_to_dev(pf);
	if (ice_validate_vf_id(pf, vf_id))
		return -EINVAL;

	vf = &pf->vf[vf_id];
	ret = ice_check_vf_ready_for_cfg(vf);
	if (ret)
		return ret;

	vf_vsi = pf->vsi[vf->lan_vsi_idx];
	if (!vf_vsi) {
		netdev_err(netdev, "VSI %d for VF %d is null\n",
			   vf->lan_vsi_idx, vf->vf_id);
		return -EINVAL;
	}

	if (vf_vsi->type != ICE_VSI_VF) {
		netdev_err(netdev, "Type %d of VSI %d for VF %d is no ICE_VSI_VF\n",
			   vf_vsi->type, vf_vsi->vsi_num, vf->vf_id);
		return -ENODEV;
	}

	if (ena == vf->spoofchk) {
		dev_dbg(dev, "VF spoofchk already %s\n", ena ? "ON" : "OFF");
		return 0;
	}

	ctx = kzalloc(sizeof(*ctx), GFP_KERNEL);
	if (!ctx)
		return -ENOMEM;

	ctx->info.sec_flags = vf_vsi->info.sec_flags;
	ctx->info.valid_sections = cpu_to_le16(ICE_AQ_VSI_PROP_SECURITY_VALID);
	if (ena) {
		ctx->info.sec_flags |=
			ICE_AQ_VSI_SEC_FLAG_ENA_MAC_ANTI_SPOOF |
			(ICE_AQ_VSI_SEC_TX_VLAN_PRUNE_ENA <<
			 ICE_AQ_VSI_SEC_TX_PRUNE_ENA_S);
	} else {
		ctx->info.sec_flags &=
			~(ICE_AQ_VSI_SEC_FLAG_ENA_MAC_ANTI_SPOOF |
			  (ICE_AQ_VSI_SEC_TX_VLAN_PRUNE_ENA <<
			   ICE_AQ_VSI_SEC_TX_PRUNE_ENA_S));
	}

	status = ice_update_vsi(&pf->hw, vf_vsi->idx, ctx, NULL);
	if (status) {
		dev_err(dev, "Failed to %sable spoofchk on VF %d VSI %d\n error %d\n",
			ena ? "en" : "dis", vf->vf_id, vf_vsi->vsi_num, status);
		ret = -EIO;
		goto out;
	}

	/* only update spoofchk state and VSI context on success */
	vf_vsi->info.sec_flags = ctx->info.sec_flags;
	vf->spoofchk = ena;

out:
	kfree(ctx);
	return ret;
}

/**
 * ice_vc_get_stats_msg
 * @vf: pointer to the VF info
 * @msg: pointer to the msg buffer
 *
 * called from the VF to get VSI stats
 */
static int ice_vc_get_stats_msg(struct ice_vf *vf, u8 *msg)
{
	enum virtchnl_status_code v_ret = VIRTCHNL_STATUS_SUCCESS;
	struct virtchnl_queue_select *vqs =
		(struct virtchnl_queue_select *)msg;
	struct ice_eth_stats stats = { 0 };
	struct ice_pf *pf = vf->pf;
	struct ice_vsi *vsi;

	if (!test_bit(ICE_VF_STATE_ACTIVE, vf->vf_states)) {
		v_ret = VIRTCHNL_STATUS_ERR_PARAM;
		goto error_param;
	}

	if (!ice_vc_isvalid_vsi_id(vf, vqs->vsi_id)) {
		v_ret = VIRTCHNL_STATUS_ERR_PARAM;
		goto error_param;
	}

	vsi = pf->vsi[vf->lan_vsi_idx];
	if (!vsi) {
		v_ret = VIRTCHNL_STATUS_ERR_PARAM;
		goto error_param;
	}

	ice_update_eth_stats(vsi);

	stats = vsi->eth_stats;

error_param:
	/* send the response to the VF */
	return ice_vc_send_msg_to_vf(vf, VIRTCHNL_OP_GET_STATS, v_ret,
				     (u8 *)&stats, sizeof(stats));
}

/**
 * ice_vc_validate_vqs_bitmaps - validate Rx/Tx queue bitmaps from VIRTCHNL
 * @vqs: virtchnl_queue_select structure containing bitmaps to validate
 *
 * Return true on successful validation, else false
 */
static bool ice_vc_validate_vqs_bitmaps(struct virtchnl_queue_select *vqs)
{
	if ((!vqs->rx_queues && !vqs->tx_queues) ||
	    vqs->rx_queues >= BIT(ICE_MAX_BASE_QS_PER_VF) ||
	    vqs->tx_queues >= BIT(ICE_MAX_BASE_QS_PER_VF))
		return false;

	return true;
}

/**
 * ice_vc_ena_qs_msg
 * @vf: pointer to the VF info
 * @msg: pointer to the msg buffer
 *
 * called from the VF to enable all or specific queue(s)
 */
static int ice_vc_ena_qs_msg(struct ice_vf *vf, u8 *msg)
{
	enum virtchnl_status_code v_ret = VIRTCHNL_STATUS_SUCCESS;
	struct virtchnl_queue_select *vqs =
	    (struct virtchnl_queue_select *)msg;
	struct ice_pf *pf = vf->pf;
	struct ice_vsi *vsi;
	unsigned long q_map;
	u16 vf_q_id;

	if (!test_bit(ICE_VF_STATE_ACTIVE, vf->vf_states)) {
		v_ret = VIRTCHNL_STATUS_ERR_PARAM;
		goto error_param;
	}

	if (!ice_vc_isvalid_vsi_id(vf, vqs->vsi_id)) {
		v_ret = VIRTCHNL_STATUS_ERR_PARAM;
		goto error_param;
	}

	if (!ice_vc_validate_vqs_bitmaps(vqs)) {
		v_ret = VIRTCHNL_STATUS_ERR_PARAM;
		goto error_param;
	}

	vsi = pf->vsi[vf->lan_vsi_idx];
	if (!vsi) {
		v_ret = VIRTCHNL_STATUS_ERR_PARAM;
		goto error_param;
	}

	/* Enable only Rx rings, Tx rings were enabled by the FW when the
	 * Tx queue group list was configured and the context bits were
	 * programmed using ice_vsi_cfg_txqs
	 */
	q_map = vqs->rx_queues;
	for_each_set_bit(vf_q_id, &q_map, ICE_MAX_BASE_QS_PER_VF) {
		if (!ice_vc_isvalid_q_id(vf, vqs->vsi_id, vf_q_id)) {
			v_ret = VIRTCHNL_STATUS_ERR_PARAM;
			goto error_param;
		}

		/* Skip queue if enabled */
		if (test_bit(vf_q_id, vf->rxq_ena))
			continue;

		if (ice_vsi_ctrl_one_rx_ring(vsi, true, vf_q_id, true)) {
			dev_err(ice_pf_to_dev(vsi->back), "Failed to enable Rx ring %d on VSI %d\n",
				vf_q_id, vsi->vsi_num);
			v_ret = VIRTCHNL_STATUS_ERR_PARAM;
			goto error_param;
		}

		set_bit(vf_q_id, vf->rxq_ena);
	}

	vsi = pf->vsi[vf->lan_vsi_idx];
	q_map = vqs->tx_queues;
	for_each_set_bit(vf_q_id, &q_map, ICE_MAX_BASE_QS_PER_VF) {
		if (!ice_vc_isvalid_q_id(vf, vqs->vsi_id, vf_q_id)) {
			v_ret = VIRTCHNL_STATUS_ERR_PARAM;
			goto error_param;
		}

		/* Skip queue if enabled */
		if (test_bit(vf_q_id, vf->txq_ena))
			continue;

		set_bit(vf_q_id, vf->txq_ena);
	}

	/* Set flag to indicate that queues are enabled */
	if (v_ret == VIRTCHNL_STATUS_SUCCESS)
		set_bit(ICE_VF_STATE_QS_ENA, vf->vf_states);

error_param:
	/* send the response to the VF */
	return ice_vc_send_msg_to_vf(vf, VIRTCHNL_OP_ENABLE_QUEUES, v_ret,
				     NULL, 0);
}

/**
 * ice_vc_dis_qs_msg
 * @vf: pointer to the VF info
 * @msg: pointer to the msg buffer
 *
 * called from the VF to disable all or specific
 * queue(s)
 */
static int ice_vc_dis_qs_msg(struct ice_vf *vf, u8 *msg)
{
	enum virtchnl_status_code v_ret = VIRTCHNL_STATUS_SUCCESS;
	struct virtchnl_queue_select *vqs =
	    (struct virtchnl_queue_select *)msg;
	struct ice_pf *pf = vf->pf;
	struct ice_vsi *vsi;
	unsigned long q_map;
	u16 vf_q_id;

	if (!test_bit(ICE_VF_STATE_ACTIVE, vf->vf_states) &&
	    !test_bit(ICE_VF_STATE_QS_ENA, vf->vf_states)) {
		v_ret = VIRTCHNL_STATUS_ERR_PARAM;
		goto error_param;
	}

	if (!ice_vc_isvalid_vsi_id(vf, vqs->vsi_id)) {
		v_ret = VIRTCHNL_STATUS_ERR_PARAM;
		goto error_param;
	}

	if (!ice_vc_validate_vqs_bitmaps(vqs)) {
		v_ret = VIRTCHNL_STATUS_ERR_PARAM;
		goto error_param;
	}

	if (vqs->rx_queues > ICE_MAX_BASE_QS_PER_VF ||
	    vqs->tx_queues > ICE_MAX_BASE_QS_PER_VF) {
		v_ret = VIRTCHNL_STATUS_ERR_PARAM;
		goto error_param;
	}

	vsi = pf->vsi[vf->lan_vsi_idx];
	if (!vsi) {
		v_ret = VIRTCHNL_STATUS_ERR_PARAM;
		goto error_param;
	}

	if (vqs->tx_queues) {
		q_map = vqs->tx_queues;

		for_each_set_bit(vf_q_id, &q_map, ICE_MAX_BASE_QS_PER_VF) {
			struct ice_ring *ring = vsi->tx_rings[vf_q_id];
			struct ice_txq_meta txq_meta = { 0 };

			if (!ice_vc_isvalid_q_id(vf, vqs->vsi_id, vf_q_id)) {
				v_ret = VIRTCHNL_STATUS_ERR_PARAM;
				goto error_param;
			}

			/* Skip queue if not enabled */
			if (!test_bit(vf_q_id, vf->txq_ena))
				continue;

			ice_fill_txq_meta(vsi, ring, &txq_meta);

			if (ice_vsi_stop_tx_ring(vsi, ICE_NO_RESET, vf->vf_id,
						 ring, &txq_meta)) {
				dev_err(ice_pf_to_dev(vsi->back), "Failed to stop Tx ring %d on VSI %d\n",
					vf_q_id, vsi->vsi_num);
				v_ret = VIRTCHNL_STATUS_ERR_PARAM;
				goto error_param;
			}

			/* Clear enabled queues flag */
			clear_bit(vf_q_id, vf->txq_ena);
		}
	}

	q_map = vqs->rx_queues;
	/* speed up Rx queue disable by batching them if possible */
	if (q_map &&
	    bitmap_equal(&q_map, vf->rxq_ena, ICE_MAX_BASE_QS_PER_VF)) {
		if (ice_vsi_stop_all_rx_rings(vsi)) {
			dev_err(ice_pf_to_dev(vsi->back), "Failed to stop all Rx rings on VSI %d\n",
				vsi->vsi_num);
			v_ret = VIRTCHNL_STATUS_ERR_PARAM;
			goto error_param;
		}

		bitmap_zero(vf->rxq_ena, ICE_MAX_BASE_QS_PER_VF);
	} else if (q_map) {
		for_each_set_bit(vf_q_id, &q_map, ICE_MAX_BASE_QS_PER_VF) {
			if (!ice_vc_isvalid_q_id(vf, vqs->vsi_id, vf_q_id)) {
				v_ret = VIRTCHNL_STATUS_ERR_PARAM;
				goto error_param;
			}

			/* Skip queue if not enabled */
			if (!test_bit(vf_q_id, vf->rxq_ena))
				continue;

			if (ice_vsi_ctrl_one_rx_ring(vsi, false, vf_q_id,
						     true)) {
				dev_err(ice_pf_to_dev(vsi->back), "Failed to stop Rx ring %d on VSI %d\n",
					vf_q_id, vsi->vsi_num);
				v_ret = VIRTCHNL_STATUS_ERR_PARAM;
				goto error_param;
			}

			/* Clear enabled queues flag */
			clear_bit(vf_q_id, vf->rxq_ena);
		}
	}

	/* Clear enabled queues flag */
	if (v_ret == VIRTCHNL_STATUS_SUCCESS && ice_vf_has_no_qs_ena(vf))
		clear_bit(ICE_VF_STATE_QS_ENA, vf->vf_states);

error_param:
	/* send the response to the VF */
	return ice_vc_send_msg_to_vf(vf, VIRTCHNL_OP_DISABLE_QUEUES, v_ret,
				     NULL, 0);
}

/**
 * ice_vc_cfg_irq_map_msg
 * @vf: pointer to the VF info
 * @msg: pointer to the msg buffer
 *
 * called from the VF to configure the IRQ to queue map
 */
static int ice_vc_cfg_irq_map_msg(struct ice_vf *vf, u8 *msg)
{
	enum virtchnl_status_code v_ret = VIRTCHNL_STATUS_SUCCESS;
	struct virtchnl_irq_map_info *irqmap_info;
	u16 vsi_id, vsi_q_id, vector_id;
	struct virtchnl_vector_map *map;
	struct ice_pf *pf = vf->pf;
	u16 num_q_vectors_mapped;
	struct ice_vsi *vsi;
	unsigned long qmap;
	int i;

	irqmap_info = (struct virtchnl_irq_map_info *)msg;
	num_q_vectors_mapped = irqmap_info->num_vectors;

	/* Check to make sure number of VF vectors mapped is not greater than
	 * number of VF vectors originally allocated, and check that
	 * there is actually at least a single VF queue vector mapped
	 */
	if (!test_bit(ICE_VF_STATE_ACTIVE, vf->vf_states) ||
	    pf->num_vf_msix < num_q_vectors_mapped ||
	    !irqmap_info->num_vectors) {
		v_ret = VIRTCHNL_STATUS_ERR_PARAM;
		goto error_param;
	}

	vsi = pf->vsi[vf->lan_vsi_idx];
	if (!vsi) {
		v_ret = VIRTCHNL_STATUS_ERR_PARAM;
		goto error_param;
	}

	for (i = 0; i < num_q_vectors_mapped; i++) {
		struct ice_q_vector *q_vector;

		map = &irqmap_info->vecmap[i];

		vector_id = map->vector_id;
		vsi_id = map->vsi_id;
		/* vector_id is always 0-based for each VF, and can never be
		 * larger than or equal to the max allowed interrupts per VF
		 */
		if (!(vector_id < ICE_MAX_INTR_PER_VF) ||
		    !ice_vc_isvalid_vsi_id(vf, vsi_id) ||
		    (!vector_id && (map->rxq_map || map->txq_map))) {
			v_ret = VIRTCHNL_STATUS_ERR_PARAM;
			goto error_param;
		}

		/* No need to map VF miscellaneous or rogue vector */
		if (!vector_id)
			continue;

		/* Subtract non queue vector from vector_id passed by VF
		 * to get actual number of VSI queue vector array index
		 */
		q_vector = vsi->q_vectors[vector_id - ICE_NONQ_VECS_VF];
		if (!q_vector) {
			v_ret = VIRTCHNL_STATUS_ERR_PARAM;
			goto error_param;
		}

		/* lookout for the invalid queue index */
		qmap = map->rxq_map;
		q_vector->num_ring_rx = 0;
		for_each_set_bit(vsi_q_id, &qmap, ICE_MAX_BASE_QS_PER_VF) {
			if (!ice_vc_isvalid_q_id(vf, vsi_id, vsi_q_id)) {
				v_ret = VIRTCHNL_STATUS_ERR_PARAM;
				goto error_param;
			}
			q_vector->num_ring_rx++;
			q_vector->rx.itr_idx = map->rxitr_idx;
			vsi->rx_rings[vsi_q_id]->q_vector = q_vector;
			ice_cfg_rxq_interrupt(vsi, vsi_q_id, vector_id,
					      q_vector->rx.itr_idx);
		}

		qmap = map->txq_map;
		q_vector->num_ring_tx = 0;
		for_each_set_bit(vsi_q_id, &qmap, ICE_MAX_BASE_QS_PER_VF) {
			if (!ice_vc_isvalid_q_id(vf, vsi_id, vsi_q_id)) {
				v_ret = VIRTCHNL_STATUS_ERR_PARAM;
				goto error_param;
			}
			q_vector->num_ring_tx++;
			q_vector->tx.itr_idx = map->txitr_idx;
			vsi->tx_rings[vsi_q_id]->q_vector = q_vector;
			ice_cfg_txq_interrupt(vsi, vsi_q_id, vector_id,
					      q_vector->tx.itr_idx);
		}
	}

error_param:
	/* send the response to the VF */
	return ice_vc_send_msg_to_vf(vf, VIRTCHNL_OP_CONFIG_IRQ_MAP, v_ret,
				     NULL, 0);
}

/**
 * ice_vc_cfg_qs_msg
 * @vf: pointer to the VF info
 * @msg: pointer to the msg buffer
 *
 * called from the VF to configure the Rx/Tx queues
 */
static int ice_vc_cfg_qs_msg(struct ice_vf *vf, u8 *msg)
{
	enum virtchnl_status_code v_ret = VIRTCHNL_STATUS_SUCCESS;
	struct virtchnl_vsi_queue_config_info *qci =
	    (struct virtchnl_vsi_queue_config_info *)msg;
	struct virtchnl_queue_pair_info *qpi;
	u16 num_rxq = 0, num_txq = 0;
	struct ice_pf *pf = vf->pf;
	struct ice_vsi *vsi;
	int i;

	if (!test_bit(ICE_VF_STATE_ACTIVE, vf->vf_states)) {
		v_ret = VIRTCHNL_STATUS_ERR_PARAM;
		goto error_param;
	}

	if (!ice_vc_isvalid_vsi_id(vf, qci->vsi_id)) {
		v_ret = VIRTCHNL_STATUS_ERR_PARAM;
		goto error_param;
	}

	vsi = pf->vsi[vf->lan_vsi_idx];
	if (!vsi) {
		v_ret = VIRTCHNL_STATUS_ERR_PARAM;
		goto error_param;
	}

	if (qci->num_queue_pairs > ICE_MAX_BASE_QS_PER_VF ||
	    qci->num_queue_pairs > min_t(u16, vsi->alloc_txq, vsi->alloc_rxq)) {
		dev_err(ice_pf_to_dev(pf), "VF-%d requesting more than supported number of queues: %d\n",
			vf->vf_id, min_t(u16, vsi->alloc_txq, vsi->alloc_rxq));
		v_ret = VIRTCHNL_STATUS_ERR_PARAM;
		goto error_param;
	}

	for (i = 0; i < qci->num_queue_pairs; i++) {
		qpi = &qci->qpair[i];
		if (qpi->txq.vsi_id != qci->vsi_id ||
		    qpi->rxq.vsi_id != qci->vsi_id ||
		    qpi->rxq.queue_id != qpi->txq.queue_id ||
		    qpi->txq.headwb_enabled ||
		    !ice_vc_isvalid_ring_len(qpi->txq.ring_len) ||
		    !ice_vc_isvalid_ring_len(qpi->rxq.ring_len) ||
		    !ice_vc_isvalid_q_id(vf, qci->vsi_id, qpi->txq.queue_id)) {
			v_ret = VIRTCHNL_STATUS_ERR_PARAM;
			goto error_param;
		}
		/* copy Tx queue info from VF into VSI */
		if (qpi->txq.ring_len > 0) {
			num_txq++;
			vsi->tx_rings[i]->dma = qpi->txq.dma_ring_addr;
			vsi->tx_rings[i]->count = qpi->txq.ring_len;
		}

		/* copy Rx queue info from VF into VSI */
		if (qpi->rxq.ring_len > 0) {
			num_rxq++;
			vsi->rx_rings[i]->dma = qpi->rxq.dma_ring_addr;
			vsi->rx_rings[i]->count = qpi->rxq.ring_len;

			if (qpi->rxq.databuffer_size != 0 &&
			    (qpi->rxq.databuffer_size > ((16 * 1024) - 128) ||
			     qpi->rxq.databuffer_size < 1024)) {
				v_ret = VIRTCHNL_STATUS_ERR_PARAM;
				goto error_param;
			}
			vsi->rx_buf_len = qpi->rxq.databuffer_size;
			vsi->rx_rings[i]->rx_buf_len = vsi->rx_buf_len;
			if (qpi->rxq.max_pkt_size >= (16 * 1024) ||
			    qpi->rxq.max_pkt_size < 64) {
				v_ret = VIRTCHNL_STATUS_ERR_PARAM;
				goto error_param;
			}
		}

		vsi->max_frame = qpi->rxq.max_pkt_size;
	}

	/* VF can request to configure less than allocated queues
	 * or default allocated queues. So update the VSI with new number
	 */
	vsi->num_txq = num_txq;
	vsi->num_rxq = num_rxq;
	/* All queues of VF VSI are in TC 0 */
	vsi->tc_cfg.tc_info[0].qcount_tx = num_txq;
	vsi->tc_cfg.tc_info[0].qcount_rx = num_rxq;

	if (ice_vsi_cfg_lan_txqs(vsi) || ice_vsi_cfg_rxqs(vsi))
		v_ret = VIRTCHNL_STATUS_ERR_ADMIN_QUEUE_ERROR;

error_param:
	/* send the response to the VF */
	return ice_vc_send_msg_to_vf(vf, VIRTCHNL_OP_CONFIG_VSI_QUEUES, v_ret,
				     NULL, 0);
}

/**
 * ice_is_vf_trusted
 * @vf: pointer to the VF info
 */
static bool ice_is_vf_trusted(struct ice_vf *vf)
{
	return test_bit(ICE_VIRTCHNL_VF_CAP_PRIVILEGE, &vf->vf_caps);
}

/**
 * ice_can_vf_change_mac
 * @vf: pointer to the VF info
 *
 * Return true if the VF is allowed to change its MAC filters, false otherwise
 */
static bool ice_can_vf_change_mac(struct ice_vf *vf)
{
	/* If the VF MAC address has been set administratively (via the
	 * ndo_set_vf_mac command), then deny permission to the VF to
	 * add/delete unicast MAC addresses, unless the VF is trusted
	 */
	if (vf->pf_set_mac && !ice_is_vf_trusted(vf))
		return false;

	return true;
}

/**
 * ice_vc_add_mac_addr - attempt to add the MAC address passed in
 * @vf: pointer to the VF info
 * @vsi: pointer to the VF's VSI
 * @mac_addr: MAC address to add
 */
static int
ice_vc_add_mac_addr(struct ice_vf *vf, struct ice_vsi *vsi, u8 *mac_addr)
{
	struct device *dev = ice_pf_to_dev(vf->pf);
	enum ice_status status;

	/* default unicast MAC already added */
	if (ether_addr_equal(mac_addr, vf->dflt_lan_addr.addr))
		return 0;

	if (is_unicast_ether_addr(mac_addr) && !ice_can_vf_change_mac(vf)) {
		dev_err(dev, "VF attempting to override administratively set MAC address, bring down and up the VF interface to resume normal operation\n");
		return -EPERM;
	}

	status = ice_vsi_cfg_mac_fltr(vsi, mac_addr, true);
	if (status == ICE_ERR_ALREADY_EXISTS) {
		dev_err(dev, "MAC %pM already exists for VF %d\n", mac_addr,
			vf->vf_id);
		return -EEXIST;
	} else if (status) {
		dev_err(dev, "Failed to add MAC %pM for VF %d\n, error %d\n",
			mac_addr, vf->vf_id, status);
		return -EIO;
	}

	/* only set dflt_lan_addr once */
	if (is_zero_ether_addr(vf->dflt_lan_addr.addr) &&
	    is_unicast_ether_addr(mac_addr))
		ether_addr_copy(vf->dflt_lan_addr.addr, mac_addr);

	vf->num_mac++;

	return 0;
}

/**
 * ice_vc_del_mac_addr - attempt to delete the MAC address passed in
 * @vf: pointer to the VF info
 * @vsi: pointer to the VF's VSI
 * @mac_addr: MAC address to delete
 */
static int
ice_vc_del_mac_addr(struct ice_vf *vf, struct ice_vsi *vsi, u8 *mac_addr)
{
	struct device *dev = ice_pf_to_dev(vf->pf);
	enum ice_status status;

	if (!ice_can_vf_change_mac(vf) &&
	    ether_addr_equal(mac_addr, vf->dflt_lan_addr.addr))
		return 0;

	status = ice_vsi_cfg_mac_fltr(vsi, mac_addr, false);
	if (status == ICE_ERR_DOES_NOT_EXIST) {
		dev_err(dev, "MAC %pM does not exist for VF %d\n", mac_addr,
			vf->vf_id);
		return -ENOENT;
	} else if (status) {
		dev_err(dev, "Failed to delete MAC %pM for VF %d, error %d\n",
			mac_addr, vf->vf_id, status);
		return -EIO;
	}

	if (ether_addr_equal(mac_addr, vf->dflt_lan_addr.addr))
		eth_zero_addr(vf->dflt_lan_addr.addr);

	vf->num_mac--;

	return 0;
}

/**
 * ice_vc_handle_mac_addr_msg
 * @vf: pointer to the VF info
 * @msg: pointer to the msg buffer
 * @set: true if MAC filters are being set, false otherwise
 *
 * add guest MAC address filter
 */
static int
ice_vc_handle_mac_addr_msg(struct ice_vf *vf, u8 *msg, bool set)
{
	int (*ice_vc_cfg_mac)
		(struct ice_vf *vf, struct ice_vsi *vsi, u8 *mac_addr);
	enum virtchnl_status_code v_ret = VIRTCHNL_STATUS_SUCCESS;
	struct virtchnl_ether_addr_list *al =
	    (struct virtchnl_ether_addr_list *)msg;
	struct ice_pf *pf = vf->pf;
	enum virtchnl_ops vc_op;
	struct ice_vsi *vsi;
	int i;

	if (set) {
		vc_op = VIRTCHNL_OP_ADD_ETH_ADDR;
		ice_vc_cfg_mac = ice_vc_add_mac_addr;
	} else {
		vc_op = VIRTCHNL_OP_DEL_ETH_ADDR;
		ice_vc_cfg_mac = ice_vc_del_mac_addr;
	}

	if (!test_bit(ICE_VF_STATE_ACTIVE, vf->vf_states) ||
	    !ice_vc_isvalid_vsi_id(vf, al->vsi_id)) {
		v_ret = VIRTCHNL_STATUS_ERR_PARAM;
		goto handle_mac_exit;
	}

	/* If this VF is not privileged, then we can't add more than a
	 * limited number of addresses. Check to make sure that the
	 * additions do not push us over the limit.
	 */
	if (set && !ice_is_vf_trusted(vf) &&
	    (vf->num_mac + al->num_elements) > ICE_MAX_MACADDR_PER_VF) {
		dev_err(ice_pf_to_dev(pf), "Can't add more MAC addresses, because VF-%d is not trusted, switch the VF to trusted mode in order to add more functionalities\n",
			vf->vf_id);
		v_ret = VIRTCHNL_STATUS_ERR_PARAM;
		goto handle_mac_exit;
	}

	vsi = pf->vsi[vf->lan_vsi_idx];
	if (!vsi) {
		v_ret = VIRTCHNL_STATUS_ERR_PARAM;
		goto handle_mac_exit;
	}

	for (i = 0; i < al->num_elements; i++) {
		u8 *mac_addr = al->list[i].addr;
		int result;

		if (is_broadcast_ether_addr(mac_addr) ||
		    is_zero_ether_addr(mac_addr))
			continue;

		result = ice_vc_cfg_mac(vf, vsi, mac_addr);
		if (result == -EEXIST || result == -ENOENT) {
			continue;
		} else if (result) {
			v_ret = VIRTCHNL_STATUS_ERR_ADMIN_QUEUE_ERROR;
			goto handle_mac_exit;
		}
	}

handle_mac_exit:
	/* send the response to the VF */
	return ice_vc_send_msg_to_vf(vf, vc_op, v_ret, NULL, 0);
}

/**
 * ice_vc_add_mac_addr_msg
 * @vf: pointer to the VF info
 * @msg: pointer to the msg buffer
 *
 * add guest MAC address filter
 */
static int ice_vc_add_mac_addr_msg(struct ice_vf *vf, u8 *msg)
{
	return ice_vc_handle_mac_addr_msg(vf, msg, true);
}

/**
 * ice_vc_del_mac_addr_msg
 * @vf: pointer to the VF info
 * @msg: pointer to the msg buffer
 *
 * remove guest MAC address filter
 */
static int ice_vc_del_mac_addr_msg(struct ice_vf *vf, u8 *msg)
{
	return ice_vc_handle_mac_addr_msg(vf, msg, false);
}

/**
 * ice_vc_request_qs_msg
 * @vf: pointer to the VF info
 * @msg: pointer to the msg buffer
 *
 * VFs get a default number of queues but can use this message to request a
 * different number. If the request is successful, PF will reset the VF and
 * return 0. If unsuccessful, PF will send message informing VF of number of
 * available queue pairs via virtchnl message response to VF.
 */
static int ice_vc_request_qs_msg(struct ice_vf *vf, u8 *msg)
{
	enum virtchnl_status_code v_ret = VIRTCHNL_STATUS_SUCCESS;
	struct virtchnl_vf_res_request *vfres =
		(struct virtchnl_vf_res_request *)msg;
	u16 req_queues = vfres->num_queue_pairs;
	struct ice_pf *pf = vf->pf;
	u16 max_allowed_vf_queues;
	u16 tx_rx_queue_left;
	struct device *dev;
	u16 cur_queues;

	dev = ice_pf_to_dev(pf);
	if (!test_bit(ICE_VF_STATE_ACTIVE, vf->vf_states)) {
		v_ret = VIRTCHNL_STATUS_ERR_PARAM;
		goto error_param;
	}

	cur_queues = vf->num_vf_qs;
	tx_rx_queue_left = min_t(u16, ice_get_avail_txq_count(pf),
				 ice_get_avail_rxq_count(pf));
	max_allowed_vf_queues = tx_rx_queue_left + cur_queues;
	if (!req_queues) {
		dev_err(dev, "VF %d tried to request 0 queues. Ignoring.\n",
			vf->vf_id);
	} else if (req_queues > ICE_MAX_BASE_QS_PER_VF) {
		dev_err(dev, "VF %d tried to request more than %d queues.\n",
			vf->vf_id, ICE_MAX_BASE_QS_PER_VF);
		vfres->num_queue_pairs = ICE_MAX_BASE_QS_PER_VF;
	} else if (req_queues > cur_queues &&
		   req_queues - cur_queues > tx_rx_queue_left) {
		dev_warn(dev, "VF %d requested %u more queues, but only %u left.\n",
			 vf->vf_id, req_queues - cur_queues, tx_rx_queue_left);
		vfres->num_queue_pairs = min_t(u16, max_allowed_vf_queues,
					       ICE_MAX_BASE_QS_PER_VF);
	} else {
		/* request is successful, then reset VF */
		vf->num_req_qs = req_queues;
		ice_vc_reset_vf(vf);
		dev_info(dev, "VF %d granted request of %u queues.\n",
			 vf->vf_id, req_queues);
		return 0;
	}

error_param:
	/* send the response to the VF */
	return ice_vc_send_msg_to_vf(vf, VIRTCHNL_OP_REQUEST_QUEUES,
				     v_ret, (u8 *)vfres, sizeof(*vfres));
}

/**
 * ice_set_vf_port_vlan
 * @netdev: network interface device structure
 * @vf_id: VF identifier
 * @vlan_id: VLAN ID being set
 * @qos: priority setting
 * @vlan_proto: VLAN protocol
 *
 * program VF Port VLAN ID and/or QoS
 */
int
ice_set_vf_port_vlan(struct net_device *netdev, int vf_id, u16 vlan_id, u8 qos,
		     __be16 vlan_proto)
{
	struct ice_pf *pf = ice_netdev_to_pf(netdev);
	struct ice_vsi *vsi;
	struct device *dev;
	struct ice_vf *vf;
<<<<<<< HEAD
	u16 vlanprio;
	int ret = 0;
=======
	int ret;
>>>>>>> 0c0ddd6a

	dev = ice_pf_to_dev(pf);
	if (ice_validate_vf_id(pf, vf_id))
		return -EINVAL;

	if (vlan_id >= VLAN_N_VID || qos > 7) {
		dev_err(dev, "Invalid Port VLAN parameters for VF %d, ID %d, QoS %d\n",
			vf_id, vlan_id, qos);
		return -EINVAL;
	}

	if (vlan_proto != htons(ETH_P_8021Q)) {
		dev_err(dev, "VF VLAN protocol is not supported\n");
		return -EPROTONOSUPPORT;
	}

	vf = &pf->vf[vf_id];
	vsi = pf->vsi[vf->lan_vsi_idx];

	ret = ice_check_vf_ready_for_cfg(vf);
	if (ret)
		return ret;

	vlanprio = vlan_id | (qos << VLAN_PRIO_SHIFT);

	if (vf->port_vlan_info == vlanprio) {
		/* duplicate request, so just return success */
		dev_dbg(dev, "Duplicate pvid %d request\n", vlanprio);
		return 0;
	}

	if (vlan_id || qos) {
		/* remove VLAN 0 filter set by default when transitioning from
		 * no port VLAN to a port VLAN. No change to old port VLAN on
		 * failure.
		 */
		ret = ice_vsi_kill_vlan(vsi, 0);
		if (ret)
			return ret;
		ret = ice_vsi_manage_pvid(vsi, vlanprio, true);
		if (ret)
			return ret;
	} else {
		/* add VLAN 0 filter back when transitioning from port VLAN to
		 * no port VLAN. No change to old port VLAN on failure.
		 */
		ret = ice_vsi_add_vlan(vsi, 0);
		if (ret)
			return ret;
		ret = ice_vsi_manage_pvid(vsi, 0, false);
		if (ret)
			goto error_manage_pvid;
	}

	if (vlan_id) {
		dev_info(dev, "Setting VLAN %d, QoS 0x%x on VF %d\n",
			 vlan_id, qos, vf_id);

		/* add VLAN filter for the port VLAN */
		ret = ice_vsi_add_vlan(vsi, vlan_id);
		if (ret)
<<<<<<< HEAD
			goto error_manage_pvid;
=======
			return ret;
>>>>>>> 0c0ddd6a
	}
	/* remove old port VLAN filter with valid VLAN ID or QoS fields */
	if (vf->port_vlan_info)
		ice_vsi_kill_vlan(vsi, vf->port_vlan_info & VLAN_VID_MASK);

	/* keep port VLAN information persistent on resets */
	vf->port_vlan_info = le16_to_cpu(vsi->info.pvid);

<<<<<<< HEAD
error_manage_pvid:
	return ret;
=======
	return 0;
>>>>>>> 0c0ddd6a
}

/**
 * ice_vf_vlan_offload_ena - determine if capabilities support VLAN offloads
 * @caps: VF driver negotiated capabilities
 *
 * Return true if VIRTCHNL_VF_OFFLOAD_VLAN capability is set, else return false
 */
static bool ice_vf_vlan_offload_ena(u32 caps)
{
	return !!(caps & VIRTCHNL_VF_OFFLOAD_VLAN);
}

/**
 * ice_vc_process_vlan_msg
 * @vf: pointer to the VF info
 * @msg: pointer to the msg buffer
 * @add_v: Add VLAN if true, otherwise delete VLAN
 *
 * Process virtchnl op to add or remove programmed guest VLAN ID
 */
static int ice_vc_process_vlan_msg(struct ice_vf *vf, u8 *msg, bool add_v)
{
	enum virtchnl_status_code v_ret = VIRTCHNL_STATUS_SUCCESS;
	struct virtchnl_vlan_filter_list *vfl =
	    (struct virtchnl_vlan_filter_list *)msg;
	struct ice_pf *pf = vf->pf;
	bool vlan_promisc = false;
	struct ice_vsi *vsi;
	struct device *dev;
	struct ice_hw *hw;
	int status = 0;
	u8 promisc_m;
	int i;

	dev = ice_pf_to_dev(pf);
	if (!test_bit(ICE_VF_STATE_ACTIVE, vf->vf_states)) {
		v_ret = VIRTCHNL_STATUS_ERR_PARAM;
		goto error_param;
	}

	if (!ice_vf_vlan_offload_ena(vf->driver_caps)) {
		v_ret = VIRTCHNL_STATUS_ERR_PARAM;
		goto error_param;
	}

	if (!ice_vc_isvalid_vsi_id(vf, vfl->vsi_id)) {
		v_ret = VIRTCHNL_STATUS_ERR_PARAM;
		goto error_param;
	}

	for (i = 0; i < vfl->num_elements; i++) {
		if (vfl->vlan_id[i] >= VLAN_N_VID) {
			v_ret = VIRTCHNL_STATUS_ERR_PARAM;
			dev_err(dev, "invalid VF VLAN id %d\n",
				vfl->vlan_id[i]);
			goto error_param;
		}
	}

	hw = &pf->hw;
	vsi = pf->vsi[vf->lan_vsi_idx];
	if (!vsi) {
		v_ret = VIRTCHNL_STATUS_ERR_PARAM;
		goto error_param;
	}

	if (add_v && !ice_is_vf_trusted(vf) &&
	    vsi->num_vlan >= ICE_MAX_VLAN_PER_VF) {
		dev_info(dev, "VF-%d is not trusted, switch the VF to trusted mode, in order to add more VLAN addresses\n",
			 vf->vf_id);
		/* There is no need to let VF know about being not trusted,
		 * so we can just return success message here
		 */
		goto error_param;
	}

	if (vsi->info.pvid) {
		v_ret = VIRTCHNL_STATUS_ERR_PARAM;
		goto error_param;
	}

	if (test_bit(ICE_VF_STATE_UC_PROMISC, vf->vf_states) ||
	    test_bit(ICE_VF_STATE_MC_PROMISC, vf->vf_states))
		vlan_promisc = true;

	if (add_v) {
		for (i = 0; i < vfl->num_elements; i++) {
			u16 vid = vfl->vlan_id[i];

			if (!ice_is_vf_trusted(vf) &&
			    vsi->num_vlan >= ICE_MAX_VLAN_PER_VF) {
				dev_info(dev, "VF-%d is not trusted, switch the VF to trusted mode, in order to add more VLAN addresses\n",
					 vf->vf_id);
				/* There is no need to let VF know about being
				 * not trusted, so we can just return success
				 * message here as well.
				 */
				goto error_param;
			}

			/* we add VLAN 0 by default for each VF so we can enable
			 * Tx VLAN anti-spoof without triggering MDD events so
			 * we don't need to add it again here
			 */
			if (!vid)
				continue;

			status = ice_vsi_add_vlan(vsi, vid);
			if (status) {
				v_ret = VIRTCHNL_STATUS_ERR_PARAM;
				goto error_param;
			}

			/* Enable VLAN pruning when non-zero VLAN is added */
			if (!vlan_promisc && vid &&
			    !ice_vsi_is_vlan_pruning_ena(vsi)) {
				status = ice_cfg_vlan_pruning(vsi, true, false);
				if (status) {
					v_ret = VIRTCHNL_STATUS_ERR_PARAM;
					dev_err(dev, "Enable VLAN pruning on VLAN ID: %d failed error-%d\n",
						vid, status);
					goto error_param;
				}
			} else if (vlan_promisc) {
				/* Enable Ucast/Mcast VLAN promiscuous mode */
				promisc_m = ICE_PROMISC_VLAN_TX |
					    ICE_PROMISC_VLAN_RX;

				status = ice_set_vsi_promisc(hw, vsi->idx,
							     promisc_m, vid);
				if (status) {
					v_ret = VIRTCHNL_STATUS_ERR_PARAM;
					dev_err(dev, "Enable Unicast/multicast promiscuous mode on VLAN ID:%d failed error-%d\n",
						vid, status);
				}
			}
		}
	} else {
		/* In case of non_trusted VF, number of VLAN elements passed
		 * to PF for removal might be greater than number of VLANs
		 * filter programmed for that VF - So, use actual number of
		 * VLANS added earlier with add VLAN opcode. In order to avoid
		 * removing VLAN that doesn't exist, which result to sending
		 * erroneous failed message back to the VF
		 */
		int num_vf_vlan;

		num_vf_vlan = vsi->num_vlan;
		for (i = 0; i < vfl->num_elements && i < num_vf_vlan; i++) {
			u16 vid = vfl->vlan_id[i];

			/* we add VLAN 0 by default for each VF so we can enable
			 * Tx VLAN anti-spoof without triggering MDD events so
			 * we don't want a VIRTCHNL request to remove it
			 */
			if (!vid)
				continue;

			/* Make sure ice_vsi_kill_vlan is successful before
			 * updating VLAN information
			 */
			status = ice_vsi_kill_vlan(vsi, vid);
			if (status) {
				v_ret = VIRTCHNL_STATUS_ERR_PARAM;
				goto error_param;
			}

			/* Disable VLAN pruning when only VLAN 0 is left */
			if (vsi->num_vlan == 1 &&
			    ice_vsi_is_vlan_pruning_ena(vsi))
				ice_cfg_vlan_pruning(vsi, false, false);

			/* Disable Unicast/Multicast VLAN promiscuous mode */
			if (vlan_promisc) {
				promisc_m = ICE_PROMISC_VLAN_TX |
					    ICE_PROMISC_VLAN_RX;

				ice_clear_vsi_promisc(hw, vsi->idx,
						      promisc_m, vid);
			}
		}
	}

error_param:
	/* send the response to the VF */
	if (add_v)
		return ice_vc_send_msg_to_vf(vf, VIRTCHNL_OP_ADD_VLAN, v_ret,
					     NULL, 0);
	else
		return ice_vc_send_msg_to_vf(vf, VIRTCHNL_OP_DEL_VLAN, v_ret,
					     NULL, 0);
}

/**
 * ice_vc_add_vlan_msg
 * @vf: pointer to the VF info
 * @msg: pointer to the msg buffer
 *
 * Add and program guest VLAN ID
 */
static int ice_vc_add_vlan_msg(struct ice_vf *vf, u8 *msg)
{
	return ice_vc_process_vlan_msg(vf, msg, true);
}

/**
 * ice_vc_remove_vlan_msg
 * @vf: pointer to the VF info
 * @msg: pointer to the msg buffer
 *
 * remove programmed guest VLAN ID
 */
static int ice_vc_remove_vlan_msg(struct ice_vf *vf, u8 *msg)
{
	return ice_vc_process_vlan_msg(vf, msg, false);
}

/**
 * ice_vc_ena_vlan_stripping
 * @vf: pointer to the VF info
 *
 * Enable VLAN header stripping for a given VF
 */
static int ice_vc_ena_vlan_stripping(struct ice_vf *vf)
{
	enum virtchnl_status_code v_ret = VIRTCHNL_STATUS_SUCCESS;
	struct ice_pf *pf = vf->pf;
	struct ice_vsi *vsi;

	if (!test_bit(ICE_VF_STATE_ACTIVE, vf->vf_states)) {
		v_ret = VIRTCHNL_STATUS_ERR_PARAM;
		goto error_param;
	}

	if (!ice_vf_vlan_offload_ena(vf->driver_caps)) {
		v_ret = VIRTCHNL_STATUS_ERR_PARAM;
		goto error_param;
	}

	vsi = pf->vsi[vf->lan_vsi_idx];
	if (ice_vsi_manage_vlan_stripping(vsi, true))
		v_ret = VIRTCHNL_STATUS_ERR_PARAM;

error_param:
	return ice_vc_send_msg_to_vf(vf, VIRTCHNL_OP_ENABLE_VLAN_STRIPPING,
				     v_ret, NULL, 0);
}

/**
 * ice_vc_dis_vlan_stripping
 * @vf: pointer to the VF info
 *
 * Disable VLAN header stripping for a given VF
 */
static int ice_vc_dis_vlan_stripping(struct ice_vf *vf)
{
	enum virtchnl_status_code v_ret = VIRTCHNL_STATUS_SUCCESS;
	struct ice_pf *pf = vf->pf;
	struct ice_vsi *vsi;

	if (!test_bit(ICE_VF_STATE_ACTIVE, vf->vf_states)) {
		v_ret = VIRTCHNL_STATUS_ERR_PARAM;
		goto error_param;
	}

	if (!ice_vf_vlan_offload_ena(vf->driver_caps)) {
		v_ret = VIRTCHNL_STATUS_ERR_PARAM;
		goto error_param;
	}

	vsi = pf->vsi[vf->lan_vsi_idx];
	if (!vsi) {
		v_ret = VIRTCHNL_STATUS_ERR_PARAM;
		goto error_param;
	}

	if (ice_vsi_manage_vlan_stripping(vsi, false))
		v_ret = VIRTCHNL_STATUS_ERR_PARAM;

error_param:
	return ice_vc_send_msg_to_vf(vf, VIRTCHNL_OP_DISABLE_VLAN_STRIPPING,
				     v_ret, NULL, 0);
}

/**
 * ice_vf_init_vlan_stripping - enable/disable VLAN stripping on initialization
 * @vf: VF to enable/disable VLAN stripping for on initialization
 *
 * If the VIRTCHNL_VF_OFFLOAD_VLAN flag is set enable VLAN stripping, else if
 * the flag is cleared then we want to disable stripping. For example, the flag
 * will be cleared when port VLANs are configured by the administrator before
 * passing the VF to the guest or if the AVF driver doesn't support VLAN
 * offloads.
 */
static int ice_vf_init_vlan_stripping(struct ice_vf *vf)
{
	struct ice_vsi *vsi = vf->pf->vsi[vf->lan_vsi_idx];

	if (!vsi)
		return -EINVAL;

	/* don't modify stripping if port VLAN is configured */
	if (vsi->info.pvid)
		return 0;

	if (ice_vf_vlan_offload_ena(vf->driver_caps))
		return ice_vsi_manage_vlan_stripping(vsi, true);
	else
		return ice_vsi_manage_vlan_stripping(vsi, false);
}

/**
 * ice_vc_process_vf_msg - Process request from VF
 * @pf: pointer to the PF structure
 * @event: pointer to the AQ event
 *
 * called from the common asq/arq handler to
 * process request from VF
 */
void ice_vc_process_vf_msg(struct ice_pf *pf, struct ice_rq_event_info *event)
{
	u32 v_opcode = le32_to_cpu(event->desc.cookie_high);
	s16 vf_id = le16_to_cpu(event->desc.retval);
	u16 msglen = event->msg_len;
	u8 *msg = event->msg_buf;
	struct ice_vf *vf = NULL;
	struct device *dev;
	int err = 0;

	dev = ice_pf_to_dev(pf);
	if (ice_validate_vf_id(pf, vf_id)) {
		err = -EINVAL;
		goto error_handler;
	}

	vf = &pf->vf[vf_id];

	/* Check if VF is disabled. */
	if (test_bit(ICE_VF_STATE_DIS, vf->vf_states)) {
		err = -EPERM;
		goto error_handler;
	}

	/* Perform basic checks on the msg */
	err = virtchnl_vc_validate_vf_msg(&vf->vf_ver, v_opcode, msg, msglen);
	if (err) {
		if (err == VIRTCHNL_STATUS_ERR_PARAM)
			err = -EPERM;
		else
			err = -EINVAL;
	}

error_handler:
	if (err) {
		ice_vc_send_msg_to_vf(vf, v_opcode, VIRTCHNL_STATUS_ERR_PARAM,
				      NULL, 0);
		dev_err(dev, "Invalid message from VF %d, opcode %d, len %d, error %d\n",
			vf_id, v_opcode, msglen, err);
		return;
	}

	switch (v_opcode) {
	case VIRTCHNL_OP_VERSION:
		err = ice_vc_get_ver_msg(vf, msg);
		break;
	case VIRTCHNL_OP_GET_VF_RESOURCES:
		err = ice_vc_get_vf_res_msg(vf, msg);
		if (ice_vf_init_vlan_stripping(vf))
			dev_err(dev, "Failed to initialize VLAN stripping for VF %d\n",
				vf->vf_id);
		ice_vc_notify_vf_link_state(vf);
		break;
	case VIRTCHNL_OP_RESET_VF:
		ice_vc_reset_vf_msg(vf);
		break;
	case VIRTCHNL_OP_ADD_ETH_ADDR:
		err = ice_vc_add_mac_addr_msg(vf, msg);
		break;
	case VIRTCHNL_OP_DEL_ETH_ADDR:
		err = ice_vc_del_mac_addr_msg(vf, msg);
		break;
	case VIRTCHNL_OP_CONFIG_VSI_QUEUES:
		err = ice_vc_cfg_qs_msg(vf, msg);
		break;
	case VIRTCHNL_OP_ENABLE_QUEUES:
		err = ice_vc_ena_qs_msg(vf, msg);
		ice_vc_notify_vf_link_state(vf);
		break;
	case VIRTCHNL_OP_DISABLE_QUEUES:
		err = ice_vc_dis_qs_msg(vf, msg);
		break;
	case VIRTCHNL_OP_REQUEST_QUEUES:
		err = ice_vc_request_qs_msg(vf, msg);
		break;
	case VIRTCHNL_OP_CONFIG_IRQ_MAP:
		err = ice_vc_cfg_irq_map_msg(vf, msg);
		break;
	case VIRTCHNL_OP_CONFIG_RSS_KEY:
		err = ice_vc_config_rss_key(vf, msg);
		break;
	case VIRTCHNL_OP_CONFIG_RSS_LUT:
		err = ice_vc_config_rss_lut(vf, msg);
		break;
	case VIRTCHNL_OP_GET_STATS:
		err = ice_vc_get_stats_msg(vf, msg);
		break;
	case VIRTCHNL_OP_ADD_VLAN:
		err = ice_vc_add_vlan_msg(vf, msg);
		break;
	case VIRTCHNL_OP_DEL_VLAN:
		err = ice_vc_remove_vlan_msg(vf, msg);
		break;
	case VIRTCHNL_OP_ENABLE_VLAN_STRIPPING:
		err = ice_vc_ena_vlan_stripping(vf);
		break;
	case VIRTCHNL_OP_DISABLE_VLAN_STRIPPING:
		err = ice_vc_dis_vlan_stripping(vf);
		break;
	case VIRTCHNL_OP_UNKNOWN:
	default:
		dev_err(dev, "Unsupported opcode %d from VF %d\n", v_opcode,
			vf_id);
		err = ice_vc_send_msg_to_vf(vf, v_opcode,
					    VIRTCHNL_STATUS_ERR_NOT_SUPPORTED,
					    NULL, 0);
		break;
	}
	if (err) {
		/* Helper function cares less about error return values here
		 * as it is busy with pending work.
		 */
		dev_info(dev, "PF failed to honor VF %d, opcode %d, error %d\n",
			 vf_id, v_opcode, err);
	}
}

/**
 * ice_get_vf_cfg
 * @netdev: network interface device structure
 * @vf_id: VF identifier
 * @ivi: VF configuration structure
 *
 * return VF configuration
 */
int
ice_get_vf_cfg(struct net_device *netdev, int vf_id, struct ifla_vf_info *ivi)
{
	struct ice_pf *pf = ice_netdev_to_pf(netdev);
	struct ice_vf *vf;

	if (ice_validate_vf_id(pf, vf_id))
		return -EINVAL;

	vf = &pf->vf[vf_id];

	if (ice_check_vf_init(pf, vf))
		return -EBUSY;

	ivi->vf = vf_id;
	ether_addr_copy(ivi->mac, vf->dflt_lan_addr.addr);

	/* VF configuration for VLAN and applicable QoS */
	ivi->vlan = vf->port_vlan_info & VLAN_VID_MASK;
	ivi->qos = (vf->port_vlan_info & VLAN_PRIO_MASK) >> VLAN_PRIO_SHIFT;

	ivi->trusted = vf->trusted;
	ivi->spoofchk = vf->spoofchk;
	if (!vf->link_forced)
		ivi->linkstate = IFLA_VF_LINK_STATE_AUTO;
	else if (vf->link_up)
		ivi->linkstate = IFLA_VF_LINK_STATE_ENABLE;
	else
		ivi->linkstate = IFLA_VF_LINK_STATE_DISABLE;
	ivi->max_tx_rate = vf->tx_rate;
	ivi->min_tx_rate = 0;
	return 0;
}

/**
 * ice_set_vf_mac
 * @netdev: network interface device structure
 * @vf_id: VF identifier
 * @mac: MAC address
 *
 * program VF MAC address
 */
int ice_set_vf_mac(struct net_device *netdev, int vf_id, u8 *mac)
{
	struct ice_pf *pf = ice_netdev_to_pf(netdev);
	struct ice_vf *vf;
	int ret;

	if (ice_validate_vf_id(pf, vf_id))
		return -EINVAL;

	if (is_zero_ether_addr(mac) || is_multicast_ether_addr(mac)) {
		netdev_err(netdev, "%pM not a valid unicast address\n", mac);
		return -EINVAL;
	}

	vf = &pf->vf[vf_id];
	ret = ice_check_vf_ready_for_cfg(vf);
	if (ret)
		return ret;

	/* copy MAC into dflt_lan_addr and trigger a VF reset. The reset
	 * flow will use the updated dflt_lan_addr and add a MAC filter
	 * using ice_add_mac. Also set pf_set_mac to indicate that the PF has
	 * set the MAC address for this VF.
	 */
	ether_addr_copy(vf->dflt_lan_addr.addr, mac);
	vf->pf_set_mac = true;
	netdev_info(netdev, "MAC on VF %d set to %pM. VF driver will be reinitialized\n",
		    vf_id, mac);

	ice_vc_reset_vf(vf);
	return 0;
}

/**
 * ice_set_vf_trust
 * @netdev: network interface device structure
 * @vf_id: VF identifier
 * @trusted: Boolean value to enable/disable trusted VF
 *
 * Enable or disable a given VF as trusted
 */
int ice_set_vf_trust(struct net_device *netdev, int vf_id, bool trusted)
{
	struct ice_pf *pf = ice_netdev_to_pf(netdev);
	struct ice_vf *vf;
	int ret;

	if (ice_validate_vf_id(pf, vf_id))
		return -EINVAL;

	vf = &pf->vf[vf_id];
	ret = ice_check_vf_ready_for_cfg(vf);
	if (ret)
		return ret;

	/* Check if already trusted */
	if (trusted == vf->trusted)
		return 0;

	vf->trusted = trusted;
	ice_vc_reset_vf(vf);
	dev_info(ice_pf_to_dev(pf), "VF %u is now %strusted\n",
		 vf_id, trusted ? "" : "un");

	return 0;
}

/**
 * ice_set_vf_link_state
 * @netdev: network interface device structure
 * @vf_id: VF identifier
 * @link_state: required link state
 *
 * Set VF's link state, irrespective of physical link state status
 */
int ice_set_vf_link_state(struct net_device *netdev, int vf_id, int link_state)
{
	struct ice_pf *pf = ice_netdev_to_pf(netdev);
	struct ice_vf *vf;
	int ret;

	if (ice_validate_vf_id(pf, vf_id))
		return -EINVAL;

	vf = &pf->vf[vf_id];
	ret = ice_check_vf_ready_for_cfg(vf);
	if (ret)
		return ret;

	switch (link_state) {
	case IFLA_VF_LINK_STATE_AUTO:
		vf->link_forced = false;
		break;
	case IFLA_VF_LINK_STATE_ENABLE:
		vf->link_forced = true;
		vf->link_up = true;
		break;
	case IFLA_VF_LINK_STATE_DISABLE:
		vf->link_forced = true;
		vf->link_up = false;
		break;
	default:
		return -EINVAL;
	}

	ice_vc_notify_vf_link_state(vf);

	return 0;
}

/**
 * ice_get_vf_stats - populate some stats for the VF
 * @netdev: the netdev of the PF
 * @vf_id: the host OS identifier (0-255)
 * @vf_stats: pointer to the OS memory to be initialized
 */
int ice_get_vf_stats(struct net_device *netdev, int vf_id,
		     struct ifla_vf_stats *vf_stats)
{
	struct ice_pf *pf = ice_netdev_to_pf(netdev);
	struct ice_eth_stats *stats;
	struct ice_vsi *vsi;
	struct ice_vf *vf;
	int ret;

	if (ice_validate_vf_id(pf, vf_id))
		return -EINVAL;

	vf = &pf->vf[vf_id];
	ret = ice_check_vf_ready_for_cfg(vf);
	if (ret)
		return ret;

	vsi = pf->vsi[vf->lan_vsi_idx];
	if (!vsi)
		return -EINVAL;

	ice_update_eth_stats(vsi);
	stats = &vsi->eth_stats;

	memset(vf_stats, 0, sizeof(*vf_stats));

	vf_stats->rx_packets = stats->rx_unicast + stats->rx_broadcast +
		stats->rx_multicast;
	vf_stats->tx_packets = stats->tx_unicast + stats->tx_broadcast +
		stats->tx_multicast;
	vf_stats->rx_bytes   = stats->rx_bytes;
	vf_stats->tx_bytes   = stats->tx_bytes;
	vf_stats->broadcast  = stats->rx_broadcast;
	vf_stats->multicast  = stats->rx_multicast;
	vf_stats->rx_dropped = stats->rx_discards;
	vf_stats->tx_dropped = stats->tx_discards;

	return 0;
}

/**
 * ice_print_vfs_mdd_event - print VFs malicious driver detect event
 * @pf: pointer to the PF structure
 *
 * Called from ice_handle_mdd_event to rate limit and print VFs MDD events.
 */
void ice_print_vfs_mdd_events(struct ice_pf *pf)
{
	struct device *dev = ice_pf_to_dev(pf);
	struct ice_hw *hw = &pf->hw;
	int i;

	/* check that there are pending MDD events to print */
	if (!test_and_clear_bit(__ICE_MDD_VF_PRINT_PENDING, pf->state))
		return;

	/* VF MDD event logs are rate limited to one second intervals */
	if (time_is_after_jiffies(pf->last_printed_mdd_jiffies + HZ * 1))
		return;

	pf->last_printed_mdd_jiffies = jiffies;

	ice_for_each_vf(pf, i) {
		struct ice_vf *vf = &pf->vf[i];

		/* only print Rx MDD event message if there are new events */
		if (vf->mdd_rx_events.count != vf->mdd_rx_events.last_printed) {
			vf->mdd_rx_events.last_printed =
							vf->mdd_rx_events.count;

			dev_info(dev, "%d Rx Malicious Driver Detection events detected on PF %d VF %d MAC %pM. mdd-auto-reset-vfs=%s\n",
				 vf->mdd_rx_events.count, hw->pf_id, i,
				 vf->dflt_lan_addr.addr,
				 test_bit(ICE_FLAG_MDD_AUTO_RESET_VF, pf->flags)
					  ? "on" : "off");
		}

		/* only print Tx MDD event message if there are new events */
		if (vf->mdd_tx_events.count != vf->mdd_tx_events.last_printed) {
			vf->mdd_tx_events.last_printed =
							vf->mdd_tx_events.count;

			dev_info(dev, "%d Tx Malicious Driver Detection events detected on PF %d VF %d MAC %pM.\n",
				 vf->mdd_tx_events.count, hw->pf_id, i,
				 vf->dflt_lan_addr.addr);
		}
	}
}<|MERGE_RESOLUTION|>--- conflicted
+++ resolved
@@ -2833,12 +2833,8 @@
 	struct ice_vsi *vsi;
 	struct device *dev;
 	struct ice_vf *vf;
-<<<<<<< HEAD
 	u16 vlanprio;
-	int ret = 0;
-=======
 	int ret;
->>>>>>> 0c0ddd6a
 
 	dev = ice_pf_to_dev(pf);
 	if (ice_validate_vf_id(pf, vf_id))
@@ -2890,7 +2886,7 @@
 			return ret;
 		ret = ice_vsi_manage_pvid(vsi, 0, false);
 		if (ret)
-			goto error_manage_pvid;
+			return ret;
 	}
 
 	if (vlan_id) {
@@ -2900,11 +2896,7 @@
 		/* add VLAN filter for the port VLAN */
 		ret = ice_vsi_add_vlan(vsi, vlan_id);
 		if (ret)
-<<<<<<< HEAD
-			goto error_manage_pvid;
-=======
 			return ret;
->>>>>>> 0c0ddd6a
 	}
 	/* remove old port VLAN filter with valid VLAN ID or QoS fields */
 	if (vf->port_vlan_info)
@@ -2913,12 +2905,7 @@
 	/* keep port VLAN information persistent on resets */
 	vf->port_vlan_info = le16_to_cpu(vsi->info.pvid);
 
-<<<<<<< HEAD
-error_manage_pvid:
-	return ret;
-=======
 	return 0;
->>>>>>> 0c0ddd6a
 }
 
 /**
