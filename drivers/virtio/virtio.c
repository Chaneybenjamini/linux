#include <linux/virtio.h>
#include <linux/spinlock.h>
#include <linux/virtio_config.h>
#include <linux/module.h>
#include <linux/idr.h>
#include <uapi/linux/virtio_ids.h>

/* Unique numbering for virtio devices. */
static DEFINE_IDA(virtio_index_ida);

static ssize_t device_show(struct device *_d,
			   struct device_attribute *attr, char *buf)
{
	struct virtio_device *dev = dev_to_virtio(_d);
	return sprintf(buf, "0x%04x\n", dev->id.device);
}
static DEVICE_ATTR_RO(device);

static ssize_t vendor_show(struct device *_d,
			   struct device_attribute *attr, char *buf)
{
	struct virtio_device *dev = dev_to_virtio(_d);
	return sprintf(buf, "0x%04x\n", dev->id.vendor);
}
static DEVICE_ATTR_RO(vendor);

static ssize_t status_show(struct device *_d,
			   struct device_attribute *attr, char *buf)
{
	struct virtio_device *dev = dev_to_virtio(_d);
	return sprintf(buf, "0x%08x\n", dev->config->get_status(dev));
}
static DEVICE_ATTR_RO(status);

static ssize_t modalias_show(struct device *_d,
			     struct device_attribute *attr, char *buf)
{
	struct virtio_device *dev = dev_to_virtio(_d);
	return sprintf(buf, "virtio:d%08Xv%08X\n",
		       dev->id.device, dev->id.vendor);
}
static DEVICE_ATTR_RO(modalias);

static ssize_t features_show(struct device *_d,
			     struct device_attribute *attr, char *buf)
{
	struct virtio_device *dev = dev_to_virtio(_d);
	unsigned int i;
	ssize_t len = 0;

	/* We actually represent this as a bitstring, as it could be
	 * arbitrary length in future. */
	for (i = 0; i < sizeof(dev->features)*8; i++)
		len += sprintf(buf+len, "%c",
			       __virtio_test_bit(dev, i) ? '1' : '0');
	len += sprintf(buf+len, "\n");
	return len;
}
static DEVICE_ATTR_RO(features);

static struct attribute *virtio_dev_attrs[] = {
	&dev_attr_device.attr,
	&dev_attr_vendor.attr,
	&dev_attr_status.attr,
	&dev_attr_modalias.attr,
	&dev_attr_features.attr,
	NULL,
};
ATTRIBUTE_GROUPS(virtio_dev);

static inline int virtio_id_match(const struct virtio_device *dev,
				  const struct virtio_device_id *id)
{
	if (id->device != dev->id.device && id->device != VIRTIO_DEV_ANY_ID)
		return 0;

	return id->vendor == VIRTIO_DEV_ANY_ID || id->vendor == dev->id.vendor;
}

/* This looks through all the IDs a driver claims to support.  If any of them
 * match, we return 1 and the kernel will call virtio_dev_probe(). */
static int virtio_dev_match(struct device *_dv, struct device_driver *_dr)
{
	unsigned int i;
	struct virtio_device *dev = dev_to_virtio(_dv);
	const struct virtio_device_id *ids;

	ids = drv_to_virtio(_dr)->id_table;
	for (i = 0; ids[i].device; i++)
		if (virtio_id_match(dev, &ids[i]))
			return 1;
	return 0;
}

static int virtio_uevent(struct device *_dv, struct kobj_uevent_env *env)
{
	struct virtio_device *dev = dev_to_virtio(_dv);

	return add_uevent_var(env, "MODALIAS=virtio:d%08Xv%08X",
			      dev->id.device, dev->id.vendor);
}

void virtio_check_driver_offered_feature(const struct virtio_device *vdev,
					 unsigned int fbit)
{
	unsigned int i;
	struct virtio_driver *drv = drv_to_virtio(vdev->dev.driver);

	for (i = 0; i < drv->feature_table_size; i++)
		if (drv->feature_table[i] == fbit)
			return;

	if (drv->feature_table_legacy) {
		for (i = 0; i < drv->feature_table_size_legacy; i++)
			if (drv->feature_table_legacy[i] == fbit)
				return;
	}

	BUG();
}
EXPORT_SYMBOL_GPL(virtio_check_driver_offered_feature);

static void __virtio_config_changed(struct virtio_device *dev)
{
	struct virtio_driver *drv = drv_to_virtio(dev->dev.driver);

	if (!dev->config_enabled)
		dev->config_change_pending = true;
	else if (drv && drv->config_changed)
		drv->config_changed(dev);
}

void virtio_config_changed(struct virtio_device *dev)
{
	unsigned long flags;

	spin_lock_irqsave(&dev->config_lock, flags);
	__virtio_config_changed(dev);
	spin_unlock_irqrestore(&dev->config_lock, flags);
}
EXPORT_SYMBOL_GPL(virtio_config_changed);

void virtio_config_disable(struct virtio_device *dev)
{
	spin_lock_irq(&dev->config_lock);
	dev->config_enabled = false;
	spin_unlock_irq(&dev->config_lock);
}
EXPORT_SYMBOL_GPL(virtio_config_disable);

void virtio_config_enable(struct virtio_device *dev)
{
	spin_lock_irq(&dev->config_lock);
	dev->config_enabled = true;
	if (dev->config_change_pending)
		__virtio_config_changed(dev);
	dev->config_change_pending = false;
	spin_unlock_irq(&dev->config_lock);
}
EXPORT_SYMBOL_GPL(virtio_config_enable);

void virtio_add_status(struct virtio_device *dev, unsigned int status)
{
	dev->config->set_status(dev, dev->config->get_status(dev) | status);
}
EXPORT_SYMBOL_GPL(virtio_add_status);

int virtio_finalize_features(struct virtio_device *dev)
{
	int ret = dev->config->finalize_features(dev);
	unsigned status;

	if (ret)
		return ret;

	if (!virtio_has_feature(dev, VIRTIO_F_VERSION_1))
		return 0;

	virtio_add_status(dev, VIRTIO_CONFIG_S_FEATURES_OK);
	status = dev->config->get_status(dev);
	if (!(status & VIRTIO_CONFIG_S_FEATURES_OK)) {
		dev_err(&dev->dev, "virtio: device refuses features: %x\n",
			status);
		return -ENODEV;
	}
	return 0;
}
EXPORT_SYMBOL_GPL(virtio_finalize_features);

static int virtio_dev_probe(struct device *_d)
{
	int err, i;
	struct virtio_device *dev = dev_to_virtio(_d);
	struct virtio_driver *drv = drv_to_virtio(dev->dev.driver);
	u64 device_features;
	u64 driver_features;
	u64 driver_features_legacy;

	/* We have a driver! */
	virtio_add_status(dev, VIRTIO_CONFIG_S_DRIVER);

	/* Figure out what features the device supports. */
	device_features = dev->config->get_features(dev);

	/* Figure out what features the driver supports. */
	driver_features = 0;
	for (i = 0; i < drv->feature_table_size; i++) {
		unsigned int f = drv->feature_table[i];
		BUG_ON(f >= 64);
		driver_features |= (1ULL << f);
	}

	/* Some drivers have a separate feature table for virtio v1.0 */
	if (drv->feature_table_legacy) {
		driver_features_legacy = 0;
		for (i = 0; i < drv->feature_table_size_legacy; i++) {
			unsigned int f = drv->feature_table_legacy[i];
			BUG_ON(f >= 64);
			driver_features_legacy |= (1ULL << f);
		}
	} else {
		driver_features_legacy = driver_features;
	}

	if (device_features & (1ULL << VIRTIO_F_VERSION_1))
		dev->features = driver_features & device_features;
	else
		dev->features = driver_features_legacy & device_features;

	/* Transport features always preserved to pass to finalize_features. */
	for (i = VIRTIO_TRANSPORT_F_START; i < VIRTIO_TRANSPORT_F_END; i++)
		if (device_features & (1ULL << i))
			__virtio_set_bit(dev, i);

	if (drv->validate) {
		err = drv->validate(dev);
		if (err)
			goto err;
	}

	err = virtio_finalize_features(dev);
	if (err)
		goto err;

	err = drv->probe(dev);
	if (err)
		goto err;

	/* If probe didn't do it, mark device DRIVER_OK ourselves. */
	if (!(dev->config->get_status(dev) & VIRTIO_CONFIG_S_DRIVER_OK))
		virtio_device_ready(dev);

	if (drv->scan)
		drv->scan(dev);

	virtio_config_enable(dev);

	return 0;
err:
	virtio_add_status(dev, VIRTIO_CONFIG_S_FAILED);
	return err;

}

static int virtio_dev_remove(struct device *_d)
{
	struct virtio_device *dev = dev_to_virtio(_d);
	struct virtio_driver *drv = drv_to_virtio(dev->dev.driver);

	virtio_config_disable(dev);

	drv->remove(dev);

	/* Driver should have reset device. */
	WARN_ON_ONCE(dev->config->get_status(dev));

	/* Acknowledge the device's existence again. */
	virtio_add_status(dev, VIRTIO_CONFIG_S_ACKNOWLEDGE);
	return 0;
}

static struct bus_type virtio_bus = {
	.name  = "virtio",
	.match = virtio_dev_match,
	.dev_groups = virtio_dev_groups,
	.uevent = virtio_uevent,
	.probe = virtio_dev_probe,
	.remove = virtio_dev_remove,
};

int register_virtio_driver(struct virtio_driver *driver)
{
	/* Catch this early. */
	BUG_ON(driver->feature_table_size && !driver->feature_table);
	driver->driver.bus = &virtio_bus;
	return driver_register(&driver->driver);
}
EXPORT_SYMBOL_GPL(register_virtio_driver);

void unregister_virtio_driver(struct virtio_driver *driver)
{
	driver_unregister(&driver->driver);
}
EXPORT_SYMBOL_GPL(unregister_virtio_driver);

/**
 * register_virtio_device - register virtio device
 * @dev        : virtio device to be registered
 *
 * On error, the caller must call put_device on &@dev->dev (and not kfree),
 * as another code path may have obtained a reference to @dev.
 *
 * Returns: 0 on suceess, -error on failure
 */
int register_virtio_device(struct virtio_device *dev)
{
	int err;

	dev->dev.bus = &virtio_bus;
	device_initialize(&dev->dev);

	/* Assign a unique device index and hence name. */
	err = ida_simple_get(&virtio_index_ida, 0, 0, GFP_KERNEL);
	if (err < 0)
		goto out;

	dev->index = err;
	dev_set_name(&dev->dev, "virtio%u", dev->index);

	spin_lock_init(&dev->config_lock);
	dev->config_enabled = false;
	dev->config_change_pending = false;

	/* We always start by resetting the device, in case a previous
	 * driver messed it up.  This also tests that code path a little. */
	dev->config->reset(dev);

	/* Acknowledge that we've seen the device. */
	virtio_add_status(dev, VIRTIO_CONFIG_S_ACKNOWLEDGE);

	INIT_LIST_HEAD(&dev->vqs);

<<<<<<< HEAD
	/* device_register() causes the bus infrastructure to look for a
	 * matching driver. */
	err = device_register(&dev->dev);
=======
	/*
	 * device_add() causes the bus infrastructure to look for a matching
	 * driver.
	 */
	err = device_add(&dev->dev);
>>>>>>> 03a0dded
	if (err)
		ida_simple_remove(&virtio_index_ida, dev->index);
out:
	if (err)
		virtio_add_status(dev, VIRTIO_CONFIG_S_FAILED);
	return err;
}
EXPORT_SYMBOL_GPL(register_virtio_device);

void unregister_virtio_device(struct virtio_device *dev)
{
	int index = dev->index; /* save for after device release */

	device_unregister(&dev->dev);
	ida_simple_remove(&virtio_index_ida, index);
}
EXPORT_SYMBOL_GPL(unregister_virtio_device);

#ifdef CONFIG_PM_SLEEP
int virtio_device_freeze(struct virtio_device *dev)
{
	struct virtio_driver *drv = drv_to_virtio(dev->dev.driver);

	virtio_config_disable(dev);

	dev->failed = dev->config->get_status(dev) & VIRTIO_CONFIG_S_FAILED;

	if (drv && drv->freeze)
		return drv->freeze(dev);

	return 0;
}
EXPORT_SYMBOL_GPL(virtio_device_freeze);

int virtio_device_restore(struct virtio_device *dev)
{
	struct virtio_driver *drv = drv_to_virtio(dev->dev.driver);
	int ret;

	/* We always start by resetting the device, in case a previous
	 * driver messed it up. */
	dev->config->reset(dev);

	/* Acknowledge that we've seen the device. */
	virtio_add_status(dev, VIRTIO_CONFIG_S_ACKNOWLEDGE);

	/* Maybe driver failed before freeze.
	 * Restore the failed status, for debugging. */
	if (dev->failed)
		virtio_add_status(dev, VIRTIO_CONFIG_S_FAILED);

	if (!drv)
		return 0;

	/* We have a driver! */
	virtio_add_status(dev, VIRTIO_CONFIG_S_DRIVER);

	ret = virtio_finalize_features(dev);
	if (ret)
		goto err;

	if (drv->restore) {
		ret = drv->restore(dev);
		if (ret)
			goto err;
	}

	/* Finally, tell the device we're all set */
	virtio_add_status(dev, VIRTIO_CONFIG_S_DRIVER_OK);

	virtio_config_enable(dev);

	return 0;

err:
	virtio_add_status(dev, VIRTIO_CONFIG_S_FAILED);
	return ret;
}
EXPORT_SYMBOL_GPL(virtio_device_restore);
#endif

static int virtio_init(void)
{
	if (bus_register(&virtio_bus) != 0)
		panic("virtio bus registration failed");
	return 0;
}

static void __exit virtio_exit(void)
{
	bus_unregister(&virtio_bus);
	ida_destroy(&virtio_index_ida);
}
core_initcall(virtio_init);
module_exit(virtio_exit);

MODULE_LICENSE("GPL");<|MERGE_RESOLUTION|>--- conflicted
+++ resolved
@@ -340,17 +340,11 @@
 
 	INIT_LIST_HEAD(&dev->vqs);
 
-<<<<<<< HEAD
-	/* device_register() causes the bus infrastructure to look for a
-	 * matching driver. */
-	err = device_register(&dev->dev);
-=======
 	/*
 	 * device_add() causes the bus infrastructure to look for a matching
 	 * driver.
 	 */
 	err = device_add(&dev->dev);
->>>>>>> 03a0dded
 	if (err)
 		ida_simple_remove(&virtio_index_ida, dev->index);
 out:
