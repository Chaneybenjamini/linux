/*
 * core.c  --  Voltage/Current Regulator framework.
 *
 * Copyright 2007, 2008 Wolfson Microelectronics PLC.
 * Copyright 2008 SlimLogic Ltd.
 *
 * Author: Liam Girdwood <lrg@slimlogic.co.uk>
 *
 *  This program is free software; you can redistribute  it and/or modify it
 *  under  the terms of  the GNU General  Public License as published by the
 *  Free Software Foundation;  either version 2 of the  License, or (at your
 *  option) any later version.
 *
 */

#include <linux/kernel.h>
#include <linux/init.h>
#include <linux/debugfs.h>
#include <linux/device.h>
#include <linux/slab.h>
#include <linux/async.h>
#include <linux/err.h>
#include <linux/mutex.h>
#include <linux/suspend.h>
#include <linux/delay.h>
#include <linux/gpio.h>
#include <linux/of.h>
#include <linux/regmap.h>
#include <linux/regulator/of_regulator.h>
#include <linux/regulator/consumer.h>
#include <linux/regulator/driver.h>
#include <linux/regulator/machine.h>
#include <linux/module.h>

#define CREATE_TRACE_POINTS
#include <trace/events/regulator.h>

#include "dummy.h"

#define rdev_crit(rdev, fmt, ...)					\
	pr_crit("%s: " fmt, rdev_get_name(rdev), ##__VA_ARGS__)
#define rdev_err(rdev, fmt, ...)					\
	pr_err("%s: " fmt, rdev_get_name(rdev), ##__VA_ARGS__)
#define rdev_warn(rdev, fmt, ...)					\
	pr_warn("%s: " fmt, rdev_get_name(rdev), ##__VA_ARGS__)
#define rdev_info(rdev, fmt, ...)					\
	pr_info("%s: " fmt, rdev_get_name(rdev), ##__VA_ARGS__)
#define rdev_dbg(rdev, fmt, ...)					\
	pr_debug("%s: " fmt, rdev_get_name(rdev), ##__VA_ARGS__)

static DEFINE_MUTEX(regulator_list_mutex);
static LIST_HEAD(regulator_list);
static LIST_HEAD(regulator_map_list);
static bool has_full_constraints;
static bool board_wants_dummy_regulator;

static struct dentry *debugfs_root;

/*
 * struct regulator_map
 *
 * Used to provide symbolic supply names to devices.
 */
struct regulator_map {
	struct list_head list;
	const char *dev_name;   /* The dev_name() for the consumer */
	const char *supply;
	struct regulator_dev *regulator;
};

/*
 * struct regulator
 *
 * One for each consumer device.
 */
struct regulator {
	struct device *dev;
	struct list_head list;
	unsigned int always_on:1;
	int uA_load;
	int min_uV;
	int max_uV;
	char *supply_name;
	struct device_attribute dev_attr;
	struct regulator_dev *rdev;
	struct dentry *debugfs;
};

static int _regulator_is_enabled(struct regulator_dev *rdev);
static int _regulator_disable(struct regulator_dev *rdev);
static int _regulator_get_voltage(struct regulator_dev *rdev);
static int _regulator_get_current_limit(struct regulator_dev *rdev);
static unsigned int _regulator_get_mode(struct regulator_dev *rdev);
static void _notifier_call_chain(struct regulator_dev *rdev,
				  unsigned long event, void *data);
static int _regulator_do_set_voltage(struct regulator_dev *rdev,
				     int min_uV, int max_uV);
static struct regulator *create_regulator(struct regulator_dev *rdev,
					  struct device *dev,
					  const char *supply_name);

static const char *rdev_get_name(struct regulator_dev *rdev)
{
	if (rdev->constraints && rdev->constraints->name)
		return rdev->constraints->name;
	else if (rdev->desc->name)
		return rdev->desc->name;
	else
		return "";
}

/**
 * of_get_regulator - get a regulator device node based on supply name
 * @dev: Device pointer for the consumer (of regulator) device
 * @supply: regulator supply name
 *
 * Extract the regulator device node corresponding to the supply name.
 * retruns the device node corresponding to the regulator if found, else
 * returns NULL.
 */
static struct device_node *of_get_regulator(struct device *dev, const char *supply)
{
	struct device_node *regnode = NULL;
	char prop_name[32]; /* 32 is max size of property name */

	dev_dbg(dev, "Looking up %s-supply from device tree\n", supply);

	snprintf(prop_name, 32, "%s-supply", supply);
	regnode = of_parse_phandle(dev->of_node, prop_name, 0);

	if (!regnode) {
		dev_dbg(dev, "Looking up %s property in node %s failed",
				prop_name, dev->of_node->full_name);
		return NULL;
	}
	return regnode;
}

static int _regulator_can_change_status(struct regulator_dev *rdev)
{
	if (!rdev->constraints)
		return 0;

	if (rdev->constraints->valid_ops_mask & REGULATOR_CHANGE_STATUS)
		return 1;
	else
		return 0;
}

/* Platform voltage constraint check */
static int regulator_check_voltage(struct regulator_dev *rdev,
				   int *min_uV, int *max_uV)
{
	BUG_ON(*min_uV > *max_uV);

	if (!rdev->constraints) {
		rdev_err(rdev, "no constraints\n");
		return -ENODEV;
	}
	if (!(rdev->constraints->valid_ops_mask & REGULATOR_CHANGE_VOLTAGE)) {
		rdev_err(rdev, "operation not allowed\n");
		return -EPERM;
	}

	if (*max_uV > rdev->constraints->max_uV)
		*max_uV = rdev->constraints->max_uV;
	if (*min_uV < rdev->constraints->min_uV)
		*min_uV = rdev->constraints->min_uV;

	if (*min_uV > *max_uV) {
		rdev_err(rdev, "unsupportable voltage range: %d-%duV\n",
			 *min_uV, *max_uV);
		return -EINVAL;
	}

	return 0;
}

/* Make sure we select a voltage that suits the needs of all
 * regulator consumers
 */
static int regulator_check_consumers(struct regulator_dev *rdev,
				     int *min_uV, int *max_uV)
{
	struct regulator *regulator;

	list_for_each_entry(regulator, &rdev->consumer_list, list) {
		/*
		 * Assume consumers that didn't say anything are OK
		 * with anything in the constraint range.
		 */
		if (!regulator->min_uV && !regulator->max_uV)
			continue;

		if (*max_uV > regulator->max_uV)
			*max_uV = regulator->max_uV;
		if (*min_uV < regulator->min_uV)
			*min_uV = regulator->min_uV;
	}

	if (*min_uV > *max_uV)
		return -EINVAL;

	return 0;
}

/* current constraint check */
static int regulator_check_current_limit(struct regulator_dev *rdev,
					int *min_uA, int *max_uA)
{
	BUG_ON(*min_uA > *max_uA);

	if (!rdev->constraints) {
		rdev_err(rdev, "no constraints\n");
		return -ENODEV;
	}
	if (!(rdev->constraints->valid_ops_mask & REGULATOR_CHANGE_CURRENT)) {
		rdev_err(rdev, "operation not allowed\n");
		return -EPERM;
	}

	if (*max_uA > rdev->constraints->max_uA)
		*max_uA = rdev->constraints->max_uA;
	if (*min_uA < rdev->constraints->min_uA)
		*min_uA = rdev->constraints->min_uA;

	if (*min_uA > *max_uA) {
		rdev_err(rdev, "unsupportable current range: %d-%duA\n",
			 *min_uA, *max_uA);
		return -EINVAL;
	}

	return 0;
}

/* operating mode constraint check */
static int regulator_mode_constrain(struct regulator_dev *rdev, int *mode)
{
	switch (*mode) {
	case REGULATOR_MODE_FAST:
	case REGULATOR_MODE_NORMAL:
	case REGULATOR_MODE_IDLE:
	case REGULATOR_MODE_STANDBY:
		break;
	default:
		rdev_err(rdev, "invalid mode %x specified\n", *mode);
		return -EINVAL;
	}

	if (!rdev->constraints) {
		rdev_err(rdev, "no constraints\n");
		return -ENODEV;
	}
	if (!(rdev->constraints->valid_ops_mask & REGULATOR_CHANGE_MODE)) {
		rdev_err(rdev, "operation not allowed\n");
		return -EPERM;
	}

	/* The modes are bitmasks, the most power hungry modes having
	 * the lowest values. If the requested mode isn't supported
	 * try higher modes. */
	while (*mode) {
		if (rdev->constraints->valid_modes_mask & *mode)
			return 0;
		*mode /= 2;
	}

	return -EINVAL;
}

/* dynamic regulator mode switching constraint check */
static int regulator_check_drms(struct regulator_dev *rdev)
{
	if (!rdev->constraints) {
		rdev_err(rdev, "no constraints\n");
		return -ENODEV;
	}
	if (!(rdev->constraints->valid_ops_mask & REGULATOR_CHANGE_DRMS)) {
		rdev_err(rdev, "operation not allowed\n");
		return -EPERM;
	}
	return 0;
}

static ssize_t regulator_uV_show(struct device *dev,
				struct device_attribute *attr, char *buf)
{
	struct regulator_dev *rdev = dev_get_drvdata(dev);
	ssize_t ret;

	mutex_lock(&rdev->mutex);
	ret = sprintf(buf, "%d\n", _regulator_get_voltage(rdev));
	mutex_unlock(&rdev->mutex);

	return ret;
}
static DEVICE_ATTR(microvolts, 0444, regulator_uV_show, NULL);

static ssize_t regulator_uA_show(struct device *dev,
				struct device_attribute *attr, char *buf)
{
	struct regulator_dev *rdev = dev_get_drvdata(dev);

	return sprintf(buf, "%d\n", _regulator_get_current_limit(rdev));
}
static DEVICE_ATTR(microamps, 0444, regulator_uA_show, NULL);

static ssize_t regulator_name_show(struct device *dev,
			     struct device_attribute *attr, char *buf)
{
	struct regulator_dev *rdev = dev_get_drvdata(dev);

	return sprintf(buf, "%s\n", rdev_get_name(rdev));
}

static ssize_t regulator_print_opmode(char *buf, int mode)
{
	switch (mode) {
	case REGULATOR_MODE_FAST:
		return sprintf(buf, "fast\n");
	case REGULATOR_MODE_NORMAL:
		return sprintf(buf, "normal\n");
	case REGULATOR_MODE_IDLE:
		return sprintf(buf, "idle\n");
	case REGULATOR_MODE_STANDBY:
		return sprintf(buf, "standby\n");
	}
	return sprintf(buf, "unknown\n");
}

static ssize_t regulator_opmode_show(struct device *dev,
				    struct device_attribute *attr, char *buf)
{
	struct regulator_dev *rdev = dev_get_drvdata(dev);

	return regulator_print_opmode(buf, _regulator_get_mode(rdev));
}
static DEVICE_ATTR(opmode, 0444, regulator_opmode_show, NULL);

static ssize_t regulator_print_state(char *buf, int state)
{
	if (state > 0)
		return sprintf(buf, "enabled\n");
	else if (state == 0)
		return sprintf(buf, "disabled\n");
	else
		return sprintf(buf, "unknown\n");
}

static ssize_t regulator_state_show(struct device *dev,
				   struct device_attribute *attr, char *buf)
{
	struct regulator_dev *rdev = dev_get_drvdata(dev);
	ssize_t ret;

	mutex_lock(&rdev->mutex);
	ret = regulator_print_state(buf, _regulator_is_enabled(rdev));
	mutex_unlock(&rdev->mutex);

	return ret;
}
static DEVICE_ATTR(state, 0444, regulator_state_show, NULL);

static ssize_t regulator_status_show(struct device *dev,
				   struct device_attribute *attr, char *buf)
{
	struct regulator_dev *rdev = dev_get_drvdata(dev);
	int status;
	char *label;

	status = rdev->desc->ops->get_status(rdev);
	if (status < 0)
		return status;

	switch (status) {
	case REGULATOR_STATUS_OFF:
		label = "off";
		break;
	case REGULATOR_STATUS_ON:
		label = "on";
		break;
	case REGULATOR_STATUS_ERROR:
		label = "error";
		break;
	case REGULATOR_STATUS_FAST:
		label = "fast";
		break;
	case REGULATOR_STATUS_NORMAL:
		label = "normal";
		break;
	case REGULATOR_STATUS_IDLE:
		label = "idle";
		break;
	case REGULATOR_STATUS_STANDBY:
		label = "standby";
		break;
	case REGULATOR_STATUS_UNDEFINED:
		label = "undefined";
		break;
	default:
		return -ERANGE;
	}

	return sprintf(buf, "%s\n", label);
}
static DEVICE_ATTR(status, 0444, regulator_status_show, NULL);

static ssize_t regulator_min_uA_show(struct device *dev,
				    struct device_attribute *attr, char *buf)
{
	struct regulator_dev *rdev = dev_get_drvdata(dev);

	if (!rdev->constraints)
		return sprintf(buf, "constraint not defined\n");

	return sprintf(buf, "%d\n", rdev->constraints->min_uA);
}
static DEVICE_ATTR(min_microamps, 0444, regulator_min_uA_show, NULL);

static ssize_t regulator_max_uA_show(struct device *dev,
				    struct device_attribute *attr, char *buf)
{
	struct regulator_dev *rdev = dev_get_drvdata(dev);

	if (!rdev->constraints)
		return sprintf(buf, "constraint not defined\n");

	return sprintf(buf, "%d\n", rdev->constraints->max_uA);
}
static DEVICE_ATTR(max_microamps, 0444, regulator_max_uA_show, NULL);

static ssize_t regulator_min_uV_show(struct device *dev,
				    struct device_attribute *attr, char *buf)
{
	struct regulator_dev *rdev = dev_get_drvdata(dev);

	if (!rdev->constraints)
		return sprintf(buf, "constraint not defined\n");

	return sprintf(buf, "%d\n", rdev->constraints->min_uV);
}
static DEVICE_ATTR(min_microvolts, 0444, regulator_min_uV_show, NULL);

static ssize_t regulator_max_uV_show(struct device *dev,
				    struct device_attribute *attr, char *buf)
{
	struct regulator_dev *rdev = dev_get_drvdata(dev);

	if (!rdev->constraints)
		return sprintf(buf, "constraint not defined\n");

	return sprintf(buf, "%d\n", rdev->constraints->max_uV);
}
static DEVICE_ATTR(max_microvolts, 0444, regulator_max_uV_show, NULL);

static ssize_t regulator_total_uA_show(struct device *dev,
				      struct device_attribute *attr, char *buf)
{
	struct regulator_dev *rdev = dev_get_drvdata(dev);
	struct regulator *regulator;
	int uA = 0;

	mutex_lock(&rdev->mutex);
	list_for_each_entry(regulator, &rdev->consumer_list, list)
		uA += regulator->uA_load;
	mutex_unlock(&rdev->mutex);
	return sprintf(buf, "%d\n", uA);
}
static DEVICE_ATTR(requested_microamps, 0444, regulator_total_uA_show, NULL);

static ssize_t regulator_num_users_show(struct device *dev,
				      struct device_attribute *attr, char *buf)
{
	struct regulator_dev *rdev = dev_get_drvdata(dev);
	return sprintf(buf, "%d\n", rdev->use_count);
}

static ssize_t regulator_type_show(struct device *dev,
				  struct device_attribute *attr, char *buf)
{
	struct regulator_dev *rdev = dev_get_drvdata(dev);

	switch (rdev->desc->type) {
	case REGULATOR_VOLTAGE:
		return sprintf(buf, "voltage\n");
	case REGULATOR_CURRENT:
		return sprintf(buf, "current\n");
	}
	return sprintf(buf, "unknown\n");
}

static ssize_t regulator_suspend_mem_uV_show(struct device *dev,
				struct device_attribute *attr, char *buf)
{
	struct regulator_dev *rdev = dev_get_drvdata(dev);

	return sprintf(buf, "%d\n", rdev->constraints->state_mem.uV);
}
static DEVICE_ATTR(suspend_mem_microvolts, 0444,
		regulator_suspend_mem_uV_show, NULL);

static ssize_t regulator_suspend_disk_uV_show(struct device *dev,
				struct device_attribute *attr, char *buf)
{
	struct regulator_dev *rdev = dev_get_drvdata(dev);

	return sprintf(buf, "%d\n", rdev->constraints->state_disk.uV);
}
static DEVICE_ATTR(suspend_disk_microvolts, 0444,
		regulator_suspend_disk_uV_show, NULL);

static ssize_t regulator_suspend_standby_uV_show(struct device *dev,
				struct device_attribute *attr, char *buf)
{
	struct regulator_dev *rdev = dev_get_drvdata(dev);

	return sprintf(buf, "%d\n", rdev->constraints->state_standby.uV);
}
static DEVICE_ATTR(suspend_standby_microvolts, 0444,
		regulator_suspend_standby_uV_show, NULL);

static ssize_t regulator_suspend_mem_mode_show(struct device *dev,
				struct device_attribute *attr, char *buf)
{
	struct regulator_dev *rdev = dev_get_drvdata(dev);

	return regulator_print_opmode(buf,
		rdev->constraints->state_mem.mode);
}
static DEVICE_ATTR(suspend_mem_mode, 0444,
		regulator_suspend_mem_mode_show, NULL);

static ssize_t regulator_suspend_disk_mode_show(struct device *dev,
				struct device_attribute *attr, char *buf)
{
	struct regulator_dev *rdev = dev_get_drvdata(dev);

	return regulator_print_opmode(buf,
		rdev->constraints->state_disk.mode);
}
static DEVICE_ATTR(suspend_disk_mode, 0444,
		regulator_suspend_disk_mode_show, NULL);

static ssize_t regulator_suspend_standby_mode_show(struct device *dev,
				struct device_attribute *attr, char *buf)
{
	struct regulator_dev *rdev = dev_get_drvdata(dev);

	return regulator_print_opmode(buf,
		rdev->constraints->state_standby.mode);
}
static DEVICE_ATTR(suspend_standby_mode, 0444,
		regulator_suspend_standby_mode_show, NULL);

static ssize_t regulator_suspend_mem_state_show(struct device *dev,
				   struct device_attribute *attr, char *buf)
{
	struct regulator_dev *rdev = dev_get_drvdata(dev);

	return regulator_print_state(buf,
			rdev->constraints->state_mem.enabled);
}
static DEVICE_ATTR(suspend_mem_state, 0444,
		regulator_suspend_mem_state_show, NULL);

static ssize_t regulator_suspend_disk_state_show(struct device *dev,
				   struct device_attribute *attr, char *buf)
{
	struct regulator_dev *rdev = dev_get_drvdata(dev);

	return regulator_print_state(buf,
			rdev->constraints->state_disk.enabled);
}
static DEVICE_ATTR(suspend_disk_state, 0444,
		regulator_suspend_disk_state_show, NULL);

static ssize_t regulator_suspend_standby_state_show(struct device *dev,
				   struct device_attribute *attr, char *buf)
{
	struct regulator_dev *rdev = dev_get_drvdata(dev);

	return regulator_print_state(buf,
			rdev->constraints->state_standby.enabled);
}
static DEVICE_ATTR(suspend_standby_state, 0444,
		regulator_suspend_standby_state_show, NULL);


/*
 * These are the only attributes are present for all regulators.
 * Other attributes are a function of regulator functionality.
 */
static struct device_attribute regulator_dev_attrs[] = {
	__ATTR(name, 0444, regulator_name_show, NULL),
	__ATTR(num_users, 0444, regulator_num_users_show, NULL),
	__ATTR(type, 0444, regulator_type_show, NULL),
	__ATTR_NULL,
};

static void regulator_dev_release(struct device *dev)
{
	struct regulator_dev *rdev = dev_get_drvdata(dev);
	kfree(rdev);
}

static struct class regulator_class = {
	.name = "regulator",
	.dev_release = regulator_dev_release,
	.dev_attrs = regulator_dev_attrs,
};

/* Calculate the new optimum regulator operating mode based on the new total
 * consumer load. All locks held by caller */
static void drms_uA_update(struct regulator_dev *rdev)
{
	struct regulator *sibling;
	int current_uA = 0, output_uV, input_uV, err;
	unsigned int mode;

	err = regulator_check_drms(rdev);
	if (err < 0 || !rdev->desc->ops->get_optimum_mode ||
	    (!rdev->desc->ops->get_voltage &&
	     !rdev->desc->ops->get_voltage_sel) ||
	    !rdev->desc->ops->set_mode)
		return;

	/* get output voltage */
	output_uV = _regulator_get_voltage(rdev);
	if (output_uV <= 0)
		return;

	/* get input voltage */
	input_uV = 0;
	if (rdev->supply)
		input_uV = regulator_get_voltage(rdev->supply);
	if (input_uV <= 0)
		input_uV = rdev->constraints->input_uV;
	if (input_uV <= 0)
		return;

	/* calc total requested load */
	list_for_each_entry(sibling, &rdev->consumer_list, list)
		current_uA += sibling->uA_load;

	/* now get the optimum mode for our new total regulator load */
	mode = rdev->desc->ops->get_optimum_mode(rdev, input_uV,
						  output_uV, current_uA);

	/* check the new mode is allowed */
	err = regulator_mode_constrain(rdev, &mode);
	if (err == 0)
		rdev->desc->ops->set_mode(rdev, mode);
}

static int suspend_set_state(struct regulator_dev *rdev,
	struct regulator_state *rstate)
{
	int ret = 0;

	/* If we have no suspend mode configration don't set anything;
	 * only warn if the driver implements set_suspend_voltage or
	 * set_suspend_mode callback.
	 */
	if (!rstate->enabled && !rstate->disabled) {
		if (rdev->desc->ops->set_suspend_voltage ||
		    rdev->desc->ops->set_suspend_mode)
			rdev_warn(rdev, "No configuration\n");
		return 0;
	}

	if (rstate->enabled && rstate->disabled) {
		rdev_err(rdev, "invalid configuration\n");
		return -EINVAL;
	}

	if (rstate->enabled && rdev->desc->ops->set_suspend_enable)
		ret = rdev->desc->ops->set_suspend_enable(rdev);
	else if (rstate->disabled && rdev->desc->ops->set_suspend_disable)
		ret = rdev->desc->ops->set_suspend_disable(rdev);
	else /* OK if set_suspend_enable or set_suspend_disable is NULL */
		ret = 0;

	if (ret < 0) {
		rdev_err(rdev, "failed to enabled/disable\n");
		return ret;
	}

	if (rdev->desc->ops->set_suspend_voltage && rstate->uV > 0) {
		ret = rdev->desc->ops->set_suspend_voltage(rdev, rstate->uV);
		if (ret < 0) {
			rdev_err(rdev, "failed to set voltage\n");
			return ret;
		}
	}

	if (rdev->desc->ops->set_suspend_mode && rstate->mode > 0) {
		ret = rdev->desc->ops->set_suspend_mode(rdev, rstate->mode);
		if (ret < 0) {
			rdev_err(rdev, "failed to set mode\n");
			return ret;
		}
	}
	return ret;
}

/* locks held by caller */
static int suspend_prepare(struct regulator_dev *rdev, suspend_state_t state)
{
	if (!rdev->constraints)
		return -EINVAL;

	switch (state) {
	case PM_SUSPEND_STANDBY:
		return suspend_set_state(rdev,
			&rdev->constraints->state_standby);
	case PM_SUSPEND_MEM:
		return suspend_set_state(rdev,
			&rdev->constraints->state_mem);
	case PM_SUSPEND_MAX:
		return suspend_set_state(rdev,
			&rdev->constraints->state_disk);
	default:
		return -EINVAL;
	}
}

static void print_constraints(struct regulator_dev *rdev)
{
	struct regulation_constraints *constraints = rdev->constraints;
	char buf[80] = "";
	int count = 0;
	int ret;

	if (constraints->min_uV && constraints->max_uV) {
		if (constraints->min_uV == constraints->max_uV)
			count += sprintf(buf + count, "%d mV ",
					 constraints->min_uV / 1000);
		else
			count += sprintf(buf + count, "%d <--> %d mV ",
					 constraints->min_uV / 1000,
					 constraints->max_uV / 1000);
	}

	if (!constraints->min_uV ||
	    constraints->min_uV != constraints->max_uV) {
		ret = _regulator_get_voltage(rdev);
		if (ret > 0)
			count += sprintf(buf + count, "at %d mV ", ret / 1000);
	}

	if (constraints->uV_offset)
		count += sprintf(buf, "%dmV offset ",
				 constraints->uV_offset / 1000);

	if (constraints->min_uA && constraints->max_uA) {
		if (constraints->min_uA == constraints->max_uA)
			count += sprintf(buf + count, "%d mA ",
					 constraints->min_uA / 1000);
		else
			count += sprintf(buf + count, "%d <--> %d mA ",
					 constraints->min_uA / 1000,
					 constraints->max_uA / 1000);
	}

	if (!constraints->min_uA ||
	    constraints->min_uA != constraints->max_uA) {
		ret = _regulator_get_current_limit(rdev);
		if (ret > 0)
			count += sprintf(buf + count, "at %d mA ", ret / 1000);
	}

	if (constraints->valid_modes_mask & REGULATOR_MODE_FAST)
		count += sprintf(buf + count, "fast ");
	if (constraints->valid_modes_mask & REGULATOR_MODE_NORMAL)
		count += sprintf(buf + count, "normal ");
	if (constraints->valid_modes_mask & REGULATOR_MODE_IDLE)
		count += sprintf(buf + count, "idle ");
	if (constraints->valid_modes_mask & REGULATOR_MODE_STANDBY)
		count += sprintf(buf + count, "standby");

	rdev_info(rdev, "%s\n", buf);

	if ((constraints->min_uV != constraints->max_uV) &&
	    !(constraints->valid_ops_mask & REGULATOR_CHANGE_VOLTAGE))
		rdev_warn(rdev,
			  "Voltage range but no REGULATOR_CHANGE_VOLTAGE\n");
}

static int machine_constraints_voltage(struct regulator_dev *rdev,
	struct regulation_constraints *constraints)
{
	struct regulator_ops *ops = rdev->desc->ops;
	int ret;

	/* do we need to apply the constraint voltage */
	if (rdev->constraints->apply_uV &&
	    rdev->constraints->min_uV == rdev->constraints->max_uV) {
		ret = _regulator_do_set_voltage(rdev,
						rdev->constraints->min_uV,
						rdev->constraints->max_uV);
		if (ret < 0) {
			rdev_err(rdev, "failed to apply %duV constraint\n",
				 rdev->constraints->min_uV);
			return ret;
		}
	}

	/* constrain machine-level voltage specs to fit
	 * the actual range supported by this regulator.
	 */
	if (ops->list_voltage && rdev->desc->n_voltages) {
		int	count = rdev->desc->n_voltages;
		int	i;
		int	min_uV = INT_MAX;
		int	max_uV = INT_MIN;
		int	cmin = constraints->min_uV;
		int	cmax = constraints->max_uV;

		/* it's safe to autoconfigure fixed-voltage supplies
		   and the constraints are used by list_voltage. */
		if (count == 1 && !cmin) {
			cmin = 1;
			cmax = INT_MAX;
			constraints->min_uV = cmin;
			constraints->max_uV = cmax;
		}

		/* voltage constraints are optional */
		if ((cmin == 0) && (cmax == 0))
			return 0;

		/* else require explicit machine-level constraints */
		if (cmin <= 0 || cmax <= 0 || cmax < cmin) {
			rdev_err(rdev, "invalid voltage constraints\n");
			return -EINVAL;
		}

		/* initial: [cmin..cmax] valid, [min_uV..max_uV] not */
		for (i = 0; i < count; i++) {
			int	value;

			value = ops->list_voltage(rdev, i);
			if (value <= 0)
				continue;

			/* maybe adjust [min_uV..max_uV] */
			if (value >= cmin && value < min_uV)
				min_uV = value;
			if (value <= cmax && value > max_uV)
				max_uV = value;
		}

		/* final: [min_uV..max_uV] valid iff constraints valid */
		if (max_uV < min_uV) {
			rdev_err(rdev, "unsupportable voltage constraints\n");
			return -EINVAL;
		}

		/* use regulator's subset of machine constraints */
		if (constraints->min_uV < min_uV) {
			rdev_dbg(rdev, "override min_uV, %d -> %d\n",
				 constraints->min_uV, min_uV);
			constraints->min_uV = min_uV;
		}
		if (constraints->max_uV > max_uV) {
			rdev_dbg(rdev, "override max_uV, %d -> %d\n",
				 constraints->max_uV, max_uV);
			constraints->max_uV = max_uV;
		}
	}

	return 0;
}

/**
 * set_machine_constraints - sets regulator constraints
 * @rdev: regulator source
 * @constraints: constraints to apply
 *
 * Allows platform initialisation code to define and constrain
 * regulator circuits e.g. valid voltage/current ranges, etc.  NOTE:
 * Constraints *must* be set by platform code in order for some
 * regulator operations to proceed i.e. set_voltage, set_current_limit,
 * set_mode.
 */
static int set_machine_constraints(struct regulator_dev *rdev,
	const struct regulation_constraints *constraints)
{
	int ret = 0;
	struct regulator_ops *ops = rdev->desc->ops;

	if (constraints)
		rdev->constraints = kmemdup(constraints, sizeof(*constraints),
					    GFP_KERNEL);
	else
		rdev->constraints = kzalloc(sizeof(*constraints),
					    GFP_KERNEL);
	if (!rdev->constraints)
		return -ENOMEM;

	ret = machine_constraints_voltage(rdev, rdev->constraints);
	if (ret != 0)
		goto out;

	/* do we need to setup our suspend state */
	if (rdev->constraints->initial_state) {
		ret = suspend_prepare(rdev, rdev->constraints->initial_state);
		if (ret < 0) {
			rdev_err(rdev, "failed to set suspend state\n");
			goto out;
		}
	}

	if (rdev->constraints->initial_mode) {
		if (!ops->set_mode) {
			rdev_err(rdev, "no set_mode operation\n");
			ret = -EINVAL;
			goto out;
		}

		ret = ops->set_mode(rdev, rdev->constraints->initial_mode);
		if (ret < 0) {
			rdev_err(rdev, "failed to set initial mode: %d\n", ret);
			goto out;
		}
	}

	/* If the constraints say the regulator should be on at this point
	 * and we have control then make sure it is enabled.
	 */
	if ((rdev->constraints->always_on || rdev->constraints->boot_on) &&
	    ops->enable) {
		ret = ops->enable(rdev);
		if (ret < 0) {
			rdev_err(rdev, "failed to enable\n");
			goto out;
		}
	}

	if (rdev->constraints->ramp_delay && ops->set_ramp_delay) {
		ret = ops->set_ramp_delay(rdev, rdev->constraints->ramp_delay);
		if (ret < 0) {
			rdev_err(rdev, "failed to set ramp_delay\n");
			goto out;
		}
	}

	print_constraints(rdev);
	return 0;
out:
	kfree(rdev->constraints);
	rdev->constraints = NULL;
	return ret;
}

/**
 * set_supply - set regulator supply regulator
 * @rdev: regulator name
 * @supply_rdev: supply regulator name
 *
 * Called by platform initialisation code to set the supply regulator for this
 * regulator. This ensures that a regulators supply will also be enabled by the
 * core if it's child is enabled.
 */
static int set_supply(struct regulator_dev *rdev,
		      struct regulator_dev *supply_rdev)
{
	int err;

	rdev_info(rdev, "supplied by %s\n", rdev_get_name(supply_rdev));

	rdev->supply = create_regulator(supply_rdev, &rdev->dev, "SUPPLY");
	if (rdev->supply == NULL) {
		err = -ENOMEM;
		return err;
	}

	return 0;
}

/**
 * set_consumer_device_supply - Bind a regulator to a symbolic supply
 * @rdev:         regulator source
 * @consumer_dev_name: dev_name() string for device supply applies to
 * @supply:       symbolic name for supply
 *
 * Allows platform initialisation code to map physical regulator
 * sources to symbolic names for supplies for use by devices.  Devices
 * should use these symbolic names to request regulators, avoiding the
 * need to provide board-specific regulator names as platform data.
 */
static int set_consumer_device_supply(struct regulator_dev *rdev,
				      const char *consumer_dev_name,
				      const char *supply)
{
	struct regulator_map *node;
	int has_dev;

	if (supply == NULL)
		return -EINVAL;

	if (consumer_dev_name != NULL)
		has_dev = 1;
	else
		has_dev = 0;

	list_for_each_entry(node, &regulator_map_list, list) {
		if (node->dev_name && consumer_dev_name) {
			if (strcmp(node->dev_name, consumer_dev_name) != 0)
				continue;
		} else if (node->dev_name || consumer_dev_name) {
			continue;
		}

		if (strcmp(node->supply, supply) != 0)
			continue;

		pr_debug("%s: %s/%s is '%s' supply; fail %s/%s\n",
			 consumer_dev_name,
			 dev_name(&node->regulator->dev),
			 node->regulator->desc->name,
			 supply,
			 dev_name(&rdev->dev), rdev_get_name(rdev));
		return -EBUSY;
	}

	node = kzalloc(sizeof(struct regulator_map), GFP_KERNEL);
	if (node == NULL)
		return -ENOMEM;

	node->regulator = rdev;
	node->supply = supply;

	if (has_dev) {
		node->dev_name = kstrdup(consumer_dev_name, GFP_KERNEL);
		if (node->dev_name == NULL) {
			kfree(node);
			return -ENOMEM;
		}
	}

	list_add(&node->list, &regulator_map_list);
	return 0;
}

static void unset_regulator_supplies(struct regulator_dev *rdev)
{
	struct regulator_map *node, *n;

	list_for_each_entry_safe(node, n, &regulator_map_list, list) {
		if (rdev == node->regulator) {
			list_del(&node->list);
			kfree(node->dev_name);
			kfree(node);
		}
	}
}

#define REG_STR_SIZE	64

static struct regulator *create_regulator(struct regulator_dev *rdev,
					  struct device *dev,
					  const char *supply_name)
{
	struct regulator *regulator;
	char buf[REG_STR_SIZE];
	int err, size;

	regulator = kzalloc(sizeof(*regulator), GFP_KERNEL);
	if (regulator == NULL)
		return NULL;

	mutex_lock(&rdev->mutex);
	regulator->rdev = rdev;
	list_add(&regulator->list, &rdev->consumer_list);

	if (dev) {
		regulator->dev = dev;

		/* Add a link to the device sysfs entry */
		size = scnprintf(buf, REG_STR_SIZE, "%s-%s",
				 dev->kobj.name, supply_name);
		if (size >= REG_STR_SIZE)
			goto overflow_err;

		regulator->supply_name = kstrdup(buf, GFP_KERNEL);
		if (regulator->supply_name == NULL)
			goto overflow_err;

		err = sysfs_create_link(&rdev->dev.kobj, &dev->kobj,
					buf);
		if (err) {
			rdev_warn(rdev, "could not add device link %s err %d\n",
				  dev->kobj.name, err);
			/* non-fatal */
		}
	} else {
		regulator->supply_name = kstrdup(supply_name, GFP_KERNEL);
		if (regulator->supply_name == NULL)
			goto overflow_err;
	}

	regulator->debugfs = debugfs_create_dir(regulator->supply_name,
						rdev->debugfs);
	if (!regulator->debugfs) {
		rdev_warn(rdev, "Failed to create debugfs directory\n");
	} else {
		debugfs_create_u32("uA_load", 0444, regulator->debugfs,
				   &regulator->uA_load);
		debugfs_create_u32("min_uV", 0444, regulator->debugfs,
				   &regulator->min_uV);
		debugfs_create_u32("max_uV", 0444, regulator->debugfs,
				   &regulator->max_uV);
	}

	/*
	 * Check now if the regulator is an always on regulator - if
	 * it is then we don't need to do nearly so much work for
	 * enable/disable calls.
	 */
	if (!_regulator_can_change_status(rdev) &&
	    _regulator_is_enabled(rdev))
		regulator->always_on = true;

	mutex_unlock(&rdev->mutex);
	return regulator;
overflow_err:
	list_del(&regulator->list);
	kfree(regulator);
	mutex_unlock(&rdev->mutex);
	return NULL;
}

static int _regulator_get_enable_time(struct regulator_dev *rdev)
{
	if (!rdev->desc->ops->enable_time)
		return rdev->desc->enable_time;
	return rdev->desc->ops->enable_time(rdev);
}

static struct regulator_dev *regulator_dev_lookup(struct device *dev,
						  const char *supply,
						  int *ret)
{
	struct regulator_dev *r;
	struct device_node *node;
	struct regulator_map *map;
	const char *devname = NULL;

	/* first do a dt based lookup */
	if (dev && dev->of_node) {
		node = of_get_regulator(dev, supply);
		if (node) {
			list_for_each_entry(r, &regulator_list, list)
				if (r->dev.parent &&
					node == r->dev.of_node)
					return r;
		} else {
			/*
			 * If we couldn't even get the node then it's
			 * not just that the device didn't register
			 * yet, there's no node and we'll never
			 * succeed.
			 */
			*ret = -ENODEV;
		}
	}

	/* if not found, try doing it non-dt way */
	if (dev)
		devname = dev_name(dev);

	list_for_each_entry(r, &regulator_list, list)
		if (strcmp(rdev_get_name(r), supply) == 0)
			return r;

	list_for_each_entry(map, &regulator_map_list, list) {
		/* If the mapping has a device set up it must match */
		if (map->dev_name &&
		    (!devname || strcmp(map->dev_name, devname)))
			continue;

		if (strcmp(map->supply, supply) == 0)
			return map->regulator;
	}


	return NULL;
}

/* Internal regulator request function */
static struct regulator *_regulator_get(struct device *dev, const char *id,
					int exclusive)
{
	struct regulator_dev *rdev;
	struct regulator *regulator = ERR_PTR(-EPROBE_DEFER);
	const char *devname = NULL;
	int ret;

	if (id == NULL) {
		pr_err("get() with no identifier\n");
		return regulator;
	}

	if (dev)
		devname = dev_name(dev);

	mutex_lock(&regulator_list_mutex);

	rdev = regulator_dev_lookup(dev, id, &ret);
	if (rdev)
		goto found;

	if (board_wants_dummy_regulator) {
		rdev = dummy_regulator_rdev;
		goto found;
	}

#ifdef CONFIG_REGULATOR_DUMMY
	if (!devname)
		devname = "deviceless";

	/* If the board didn't flag that it was fully constrained then
	 * substitute in a dummy regulator so consumers can continue.
	 */
	if (!has_full_constraints) {
		pr_warn("%s supply %s not found, using dummy regulator\n",
			devname, id);
		rdev = dummy_regulator_rdev;
		goto found;
	}
#endif

	mutex_unlock(&regulator_list_mutex);
	return regulator;

found:
	if (rdev->exclusive) {
		regulator = ERR_PTR(-EPERM);
		goto out;
	}

	if (exclusive && rdev->open_count) {
		regulator = ERR_PTR(-EBUSY);
		goto out;
	}

	if (!try_module_get(rdev->owner))
		goto out;

	regulator = create_regulator(rdev, dev, id);
	if (regulator == NULL) {
		regulator = ERR_PTR(-ENOMEM);
		module_put(rdev->owner);
		goto out;
	}

	rdev->open_count++;
	if (exclusive) {
		rdev->exclusive = 1;

		ret = _regulator_is_enabled(rdev);
		if (ret > 0)
			rdev->use_count = 1;
		else
			rdev->use_count = 0;
	}

out:
	mutex_unlock(&regulator_list_mutex);

	return regulator;
}

/**
 * regulator_get - lookup and obtain a reference to a regulator.
 * @dev: device for regulator "consumer"
 * @id: Supply name or regulator ID.
 *
 * Returns a struct regulator corresponding to the regulator producer,
 * or IS_ERR() condition containing errno.
 *
 * Use of supply names configured via regulator_set_device_supply() is
 * strongly encouraged.  It is recommended that the supply name used
 * should match the name used for the supply and/or the relevant
 * device pins in the datasheet.
 */
struct regulator *regulator_get(struct device *dev, const char *id)
{
	return _regulator_get(dev, id, 0);
}
EXPORT_SYMBOL_GPL(regulator_get);

static void devm_regulator_release(struct device *dev, void *res)
{
	regulator_put(*(struct regulator **)res);
}

/**
 * devm_regulator_get - Resource managed regulator_get()
 * @dev: device for regulator "consumer"
 * @id: Supply name or regulator ID.
 *
 * Managed regulator_get(). Regulators returned from this function are
 * automatically regulator_put() on driver detach. See regulator_get() for more
 * information.
 */
struct regulator *devm_regulator_get(struct device *dev, const char *id)
{
	struct regulator **ptr, *regulator;

	ptr = devres_alloc(devm_regulator_release, sizeof(*ptr), GFP_KERNEL);
	if (!ptr)
		return ERR_PTR(-ENOMEM);

	regulator = regulator_get(dev, id);
	if (!IS_ERR(regulator)) {
		*ptr = regulator;
		devres_add(dev, ptr);
	} else {
		devres_free(ptr);
	}

	return regulator;
}
EXPORT_SYMBOL_GPL(devm_regulator_get);

/**
 * regulator_get_exclusive - obtain exclusive access to a regulator.
 * @dev: device for regulator "consumer"
 * @id: Supply name or regulator ID.
 *
 * Returns a struct regulator corresponding to the regulator producer,
 * or IS_ERR() condition containing errno.  Other consumers will be
 * unable to obtain this reference is held and the use count for the
 * regulator will be initialised to reflect the current state of the
 * regulator.
 *
 * This is intended for use by consumers which cannot tolerate shared
 * use of the regulator such as those which need to force the
 * regulator off for correct operation of the hardware they are
 * controlling.
 *
 * Use of supply names configured via regulator_set_device_supply() is
 * strongly encouraged.  It is recommended that the supply name used
 * should match the name used for the supply and/or the relevant
 * device pins in the datasheet.
 */
struct regulator *regulator_get_exclusive(struct device *dev, const char *id)
{
	return _regulator_get(dev, id, 1);
}
EXPORT_SYMBOL_GPL(regulator_get_exclusive);

/**
 * regulator_put - "free" the regulator source
 * @regulator: regulator source
 *
 * Note: drivers must ensure that all regulator_enable calls made on this
 * regulator source are balanced by regulator_disable calls prior to calling
 * this function.
 */
void regulator_put(struct regulator *regulator)
{
	struct regulator_dev *rdev;

	if (regulator == NULL || IS_ERR(regulator))
		return;

	mutex_lock(&regulator_list_mutex);
	rdev = regulator->rdev;

	debugfs_remove_recursive(regulator->debugfs);

	/* remove any sysfs entries */
	if (regulator->dev)
		sysfs_remove_link(&rdev->dev.kobj, regulator->supply_name);
	kfree(regulator->supply_name);
	list_del(&regulator->list);
	kfree(regulator);

	rdev->open_count--;
	rdev->exclusive = 0;

	module_put(rdev->owner);
	mutex_unlock(&regulator_list_mutex);
}
EXPORT_SYMBOL_GPL(regulator_put);

static int devm_regulator_match(struct device *dev, void *res, void *data)
{
	struct regulator **r = res;
	if (!r || !*r) {
		WARN_ON(!r || !*r);
		return 0;
	}
	return *r == data;
}

/**
 * devm_regulator_put - Resource managed regulator_put()
 * @regulator: regulator to free
 *
 * Deallocate a regulator allocated with devm_regulator_get(). Normally
 * this function will not need to be called and the resource management
 * code will ensure that the resource is freed.
 */
void devm_regulator_put(struct regulator *regulator)
{
	int rc;

	rc = devres_release(regulator->dev, devm_regulator_release,
			    devm_regulator_match, regulator);
	if (rc != 0)
		WARN_ON(rc);
}
EXPORT_SYMBOL_GPL(devm_regulator_put);

static int _regulator_do_enable(struct regulator_dev *rdev)
{
	int ret, delay;

	/* Query before enabling in case configuration dependent.  */
	ret = _regulator_get_enable_time(rdev);
	if (ret >= 0) {
		delay = ret;
	} else {
		rdev_warn(rdev, "enable_time() failed: %d\n", ret);
		delay = 0;
	}

	trace_regulator_enable(rdev_get_name(rdev));

	if (rdev->ena_gpio) {
		gpio_set_value_cansleep(rdev->ena_gpio,
					!rdev->ena_gpio_invert);
		rdev->ena_gpio_state = 1;
	} else if (rdev->desc->ops->enable) {
		ret = rdev->desc->ops->enable(rdev);
		if (ret < 0)
			return ret;
	} else {
		return -EINVAL;
	}

	/* Allow the regulator to ramp; it would be useful to extend
	 * this for bulk operations so that the regulators can ramp
	 * together.  */
	trace_regulator_enable_delay(rdev_get_name(rdev));

	if (delay >= 1000) {
		mdelay(delay / 1000);
		udelay(delay % 1000);
	} else if (delay) {
		udelay(delay);
	}

	trace_regulator_enable_complete(rdev_get_name(rdev));

	return 0;
}

/* locks held by regulator_enable() */
static int _regulator_enable(struct regulator_dev *rdev)
{
	int ret;

	/* check voltage and requested load before enabling */
	if (rdev->constraints &&
	    (rdev->constraints->valid_ops_mask & REGULATOR_CHANGE_DRMS))
		drms_uA_update(rdev);

	if (rdev->use_count == 0) {
		/* The regulator may on if it's not switchable or left on */
		ret = _regulator_is_enabled(rdev);
		if (ret == -EINVAL || ret == 0) {
			if (!_regulator_can_change_status(rdev))
				return -EPERM;

			ret = _regulator_do_enable(rdev);
			if (ret < 0)
				return ret;

		} else if (ret < 0) {
			rdev_err(rdev, "is_enabled() failed: %d\n", ret);
			return ret;
		}
		/* Fallthrough on positive return values - already enabled */
	}

	rdev->use_count++;

	return 0;
}

/**
 * regulator_enable - enable regulator output
 * @regulator: regulator source
 *
 * Request that the regulator be enabled with the regulator output at
 * the predefined voltage or current value.  Calls to regulator_enable()
 * must be balanced with calls to regulator_disable().
 *
 * NOTE: the output value can be set by other drivers, boot loader or may be
 * hardwired in the regulator.
 */
int regulator_enable(struct regulator *regulator)
{
	struct regulator_dev *rdev = regulator->rdev;
	int ret = 0;

	if (regulator->always_on)
		return 0;

	if (rdev->supply) {
		ret = regulator_enable(rdev->supply);
		if (ret != 0)
			return ret;
	}

	mutex_lock(&rdev->mutex);
	ret = _regulator_enable(rdev);
	mutex_unlock(&rdev->mutex);

	if (ret != 0 && rdev->supply)
		regulator_disable(rdev->supply);

	return ret;
}
EXPORT_SYMBOL_GPL(regulator_enable);

static int _regulator_do_disable(struct regulator_dev *rdev)
{
	int ret;

	trace_regulator_disable(rdev_get_name(rdev));

	if (rdev->ena_gpio) {
		gpio_set_value_cansleep(rdev->ena_gpio,
					rdev->ena_gpio_invert);
		rdev->ena_gpio_state = 0;

	} else if (rdev->desc->ops->disable) {
		ret = rdev->desc->ops->disable(rdev);
		if (ret != 0)
			return ret;
	}

	trace_regulator_disable_complete(rdev_get_name(rdev));

	_notifier_call_chain(rdev, REGULATOR_EVENT_DISABLE,
			     NULL);
	return 0;
}

/* locks held by regulator_disable() */
static int _regulator_disable(struct regulator_dev *rdev)
{
	int ret = 0;

	if (WARN(rdev->use_count <= 0,
		 "unbalanced disables for %s\n", rdev_get_name(rdev)))
		return -EIO;

	/* are we the last user and permitted to disable ? */
	if (rdev->use_count == 1 &&
	    (rdev->constraints && !rdev->constraints->always_on)) {

		/* we are last user */
		if (_regulator_can_change_status(rdev)) {
			ret = _regulator_do_disable(rdev);
			if (ret < 0) {
				rdev_err(rdev, "failed to disable\n");
				return ret;
			}
		}

		rdev->use_count = 0;
	} else if (rdev->use_count > 1) {

		if (rdev->constraints &&
			(rdev->constraints->valid_ops_mask &
			REGULATOR_CHANGE_DRMS))
			drms_uA_update(rdev);

		rdev->use_count--;
	}

	return ret;
}

/**
 * regulator_disable - disable regulator output
 * @regulator: regulator source
 *
 * Disable the regulator output voltage or current.  Calls to
 * regulator_enable() must be balanced with calls to
 * regulator_disable().
 *
 * NOTE: this will only disable the regulator output if no other consumer
 * devices have it enabled, the regulator device supports disabling and
 * machine constraints permit this operation.
 */
int regulator_disable(struct regulator *regulator)
{
	struct regulator_dev *rdev = regulator->rdev;
	int ret = 0;

	if (regulator->always_on)
		return 0;

	mutex_lock(&rdev->mutex);
	ret = _regulator_disable(rdev);
	mutex_unlock(&rdev->mutex);

	if (ret == 0 && rdev->supply)
		regulator_disable(rdev->supply);

	return ret;
}
EXPORT_SYMBOL_GPL(regulator_disable);

/* locks held by regulator_force_disable() */
static int _regulator_force_disable(struct regulator_dev *rdev)
{
	int ret = 0;

	/* force disable */
	if (rdev->desc->ops->disable) {
		/* ah well, who wants to live forever... */
		ret = rdev->desc->ops->disable(rdev);
		if (ret < 0) {
			rdev_err(rdev, "failed to force disable\n");
			return ret;
		}
		/* notify other consumers that power has been forced off */
		_notifier_call_chain(rdev, REGULATOR_EVENT_FORCE_DISABLE |
			REGULATOR_EVENT_DISABLE, NULL);
	}

	return ret;
}

/**
 * regulator_force_disable - force disable regulator output
 * @regulator: regulator source
 *
 * Forcibly disable the regulator output voltage or current.
 * NOTE: this *will* disable the regulator output even if other consumer
 * devices have it enabled. This should be used for situations when device
 * damage will likely occur if the regulator is not disabled (e.g. over temp).
 */
int regulator_force_disable(struct regulator *regulator)
{
	struct regulator_dev *rdev = regulator->rdev;
	int ret;

	mutex_lock(&rdev->mutex);
	regulator->uA_load = 0;
	ret = _regulator_force_disable(regulator->rdev);
	mutex_unlock(&rdev->mutex);

	if (rdev->supply)
		while (rdev->open_count--)
			regulator_disable(rdev->supply);

	return ret;
}
EXPORT_SYMBOL_GPL(regulator_force_disable);

static void regulator_disable_work(struct work_struct *work)
{
	struct regulator_dev *rdev = container_of(work, struct regulator_dev,
						  disable_work.work);
	int count, i, ret;

	mutex_lock(&rdev->mutex);

	BUG_ON(!rdev->deferred_disables);

	count = rdev->deferred_disables;
	rdev->deferred_disables = 0;

	for (i = 0; i < count; i++) {
		ret = _regulator_disable(rdev);
		if (ret != 0)
			rdev_err(rdev, "Deferred disable failed: %d\n", ret);
	}

	mutex_unlock(&rdev->mutex);

	if (rdev->supply) {
		for (i = 0; i < count; i++) {
			ret = regulator_disable(rdev->supply);
			if (ret != 0) {
				rdev_err(rdev,
					 "Supply disable failed: %d\n", ret);
			}
		}
	}
}

/**
 * regulator_disable_deferred - disable regulator output with delay
 * @regulator: regulator source
 * @ms: miliseconds until the regulator is disabled
 *
 * Execute regulator_disable() on the regulator after a delay.  This
 * is intended for use with devices that require some time to quiesce.
 *
 * NOTE: this will only disable the regulator output if no other consumer
 * devices have it enabled, the regulator device supports disabling and
 * machine constraints permit this operation.
 */
int regulator_disable_deferred(struct regulator *regulator, int ms)
{
	struct regulator_dev *rdev = regulator->rdev;
	int ret;

	if (regulator->always_on)
		return 0;

	mutex_lock(&rdev->mutex);
	rdev->deferred_disables++;
	mutex_unlock(&rdev->mutex);

	ret = schedule_delayed_work(&rdev->disable_work,
				    msecs_to_jiffies(ms));
	if (ret < 0)
		return ret;
	else
		return 0;
}
EXPORT_SYMBOL_GPL(regulator_disable_deferred);

/**
 * regulator_is_enabled_regmap - standard is_enabled() for regmap users
 *
 * @rdev: regulator to operate on
 *
 * Regulators that use regmap for their register I/O can set the
 * enable_reg and enable_mask fields in their descriptor and then use
 * this as their is_enabled operation, saving some code.
 */
int regulator_is_enabled_regmap(struct regulator_dev *rdev)
{
	unsigned int val;
	int ret;

	ret = regmap_read(rdev->regmap, rdev->desc->enable_reg, &val);
	if (ret != 0)
		return ret;

	return (val & rdev->desc->enable_mask) != 0;
}
EXPORT_SYMBOL_GPL(regulator_is_enabled_regmap);

/**
 * regulator_enable_regmap - standard enable() for regmap users
 *
 * @rdev: regulator to operate on
 *
 * Regulators that use regmap for their register I/O can set the
 * enable_reg and enable_mask fields in their descriptor and then use
 * this as their enable() operation, saving some code.
 */
int regulator_enable_regmap(struct regulator_dev *rdev)
{
	return regmap_update_bits(rdev->regmap, rdev->desc->enable_reg,
				  rdev->desc->enable_mask,
				  rdev->desc->enable_mask);
}
EXPORT_SYMBOL_GPL(regulator_enable_regmap);

/**
 * regulator_disable_regmap - standard disable() for regmap users
 *
 * @rdev: regulator to operate on
 *
 * Regulators that use regmap for their register I/O can set the
 * enable_reg and enable_mask fields in their descriptor and then use
 * this as their disable() operation, saving some code.
 */
int regulator_disable_regmap(struct regulator_dev *rdev)
{
	return regmap_update_bits(rdev->regmap, rdev->desc->enable_reg,
				  rdev->desc->enable_mask, 0);
}
EXPORT_SYMBOL_GPL(regulator_disable_regmap);

static int _regulator_is_enabled(struct regulator_dev *rdev)
{
	/* A GPIO control always takes precedence */
	if (rdev->ena_gpio)
		return rdev->ena_gpio_state;

	/* If we don't know then assume that the regulator is always on */
	if (!rdev->desc->ops->is_enabled)
		return 1;

	return rdev->desc->ops->is_enabled(rdev);
}

/**
 * regulator_is_enabled - is the regulator output enabled
 * @regulator: regulator source
 *
 * Returns positive if the regulator driver backing the source/client
 * has requested that the device be enabled, zero if it hasn't, else a
 * negative errno code.
 *
 * Note that the device backing this regulator handle can have multiple
 * users, so it might be enabled even if regulator_enable() was never
 * called for this particular source.
 */
int regulator_is_enabled(struct regulator *regulator)
{
	int ret;

	if (regulator->always_on)
		return 1;

	mutex_lock(&regulator->rdev->mutex);
	ret = _regulator_is_enabled(regulator->rdev);
	mutex_unlock(&regulator->rdev->mutex);

	return ret;
}
EXPORT_SYMBOL_GPL(regulator_is_enabled);

/**
 * regulator_count_voltages - count regulator_list_voltage() selectors
 * @regulator: regulator source
 *
 * Returns number of selectors, or negative errno.  Selectors are
 * numbered starting at zero, and typically correspond to bitfields
 * in hardware registers.
 */
int regulator_count_voltages(struct regulator *regulator)
{
	struct regulator_dev	*rdev = regulator->rdev;

	return rdev->desc->n_voltages ? : -EINVAL;
}
EXPORT_SYMBOL_GPL(regulator_count_voltages);

/**
 * regulator_list_voltage_linear - List voltages with simple calculation
 *
 * @rdev: Regulator device
 * @selector: Selector to convert into a voltage
 *
 * Regulators with a simple linear mapping between voltages and
 * selectors can set min_uV and uV_step in the regulator descriptor
 * and then use this function as their list_voltage() operation,
 */
int regulator_list_voltage_linear(struct regulator_dev *rdev,
				  unsigned int selector)
{
	if (selector >= rdev->desc->n_voltages)
		return -EINVAL;

	return rdev->desc->min_uV + (rdev->desc->uV_step * selector);
}
EXPORT_SYMBOL_GPL(regulator_list_voltage_linear);

/**
 * regulator_list_voltage_table - List voltages with table based mapping
 *
 * @rdev: Regulator device
 * @selector: Selector to convert into a voltage
 *
 * Regulators with table based mapping between voltages and
 * selectors can set volt_table in the regulator descriptor
 * and then use this function as their list_voltage() operation.
 */
int regulator_list_voltage_table(struct regulator_dev *rdev,
				 unsigned int selector)
{
	if (!rdev->desc->volt_table) {
		BUG_ON(!rdev->desc->volt_table);
		return -EINVAL;
	}

	if (selector >= rdev->desc->n_voltages)
		return -EINVAL;

	return rdev->desc->volt_table[selector];
}
EXPORT_SYMBOL_GPL(regulator_list_voltage_table);

/**
 * regulator_list_voltage - enumerate supported voltages
 * @regulator: regulator source
 * @selector: identify voltage to list
 * Context: can sleep
 *
 * Returns a voltage that can be passed to @regulator_set_voltage(),
 * zero if this selector code can't be used on this system, or a
 * negative errno.
 */
int regulator_list_voltage(struct regulator *regulator, unsigned selector)
{
	struct regulator_dev	*rdev = regulator->rdev;
	struct regulator_ops	*ops = rdev->desc->ops;
	int			ret;

	if (!ops->list_voltage || selector >= rdev->desc->n_voltages)
		return -EINVAL;

	mutex_lock(&rdev->mutex);
	ret = ops->list_voltage(rdev, selector);
	mutex_unlock(&rdev->mutex);

	if (ret > 0) {
		if (ret < rdev->constraints->min_uV)
			ret = 0;
		else if (ret > rdev->constraints->max_uV)
			ret = 0;
	}

	return ret;
}
EXPORT_SYMBOL_GPL(regulator_list_voltage);

/**
 * regulator_is_supported_voltage - check if a voltage range can be supported
 *
 * @regulator: Regulator to check.
 * @min_uV: Minimum required voltage in uV.
 * @max_uV: Maximum required voltage in uV.
 *
 * Returns a boolean or a negative error code.
 */
int regulator_is_supported_voltage(struct regulator *regulator,
				   int min_uV, int max_uV)
{
	struct regulator_dev *rdev = regulator->rdev;
	int i, voltages, ret;

	/* If we can't change voltage check the current voltage */
	if (!(rdev->constraints->valid_ops_mask & REGULATOR_CHANGE_VOLTAGE)) {
		ret = regulator_get_voltage(regulator);
		if (ret >= 0)
			return (min_uV >= ret && ret <= max_uV);
		else
			return ret;
	}

	ret = regulator_count_voltages(regulator);
	if (ret < 0)
		return ret;
	voltages = ret;

	for (i = 0; i < voltages; i++) {
		ret = regulator_list_voltage(regulator, i);

		if (ret >= min_uV && ret <= max_uV)
			return 1;
	}

	return 0;
}
EXPORT_SYMBOL_GPL(regulator_is_supported_voltage);

/**
 * regulator_get_voltage_sel_regmap - standard get_voltage_sel for regmap users
 *
 * @rdev: regulator to operate on
 *
 * Regulators that use regmap for their register I/O can set the
 * vsel_reg and vsel_mask fields in their descriptor and then use this
 * as their get_voltage_vsel operation, saving some code.
 */
int regulator_get_voltage_sel_regmap(struct regulator_dev *rdev)
{
	unsigned int val;
	int ret;

	ret = regmap_read(rdev->regmap, rdev->desc->vsel_reg, &val);
	if (ret != 0)
		return ret;

	val &= rdev->desc->vsel_mask;
	val >>= ffs(rdev->desc->vsel_mask) - 1;

	return val;
}
EXPORT_SYMBOL_GPL(regulator_get_voltage_sel_regmap);

/**
 * regulator_set_voltage_sel_regmap - standard set_voltage_sel for regmap users
 *
 * @rdev: regulator to operate on
 * @sel: Selector to set
 *
 * Regulators that use regmap for their register I/O can set the
 * vsel_reg and vsel_mask fields in their descriptor and then use this
 * as their set_voltage_vsel operation, saving some code.
 */
int regulator_set_voltage_sel_regmap(struct regulator_dev *rdev, unsigned sel)
{
	sel <<= ffs(rdev->desc->vsel_mask) - 1;

	return regmap_update_bits(rdev->regmap, rdev->desc->vsel_reg,
				  rdev->desc->vsel_mask, sel);
}
EXPORT_SYMBOL_GPL(regulator_set_voltage_sel_regmap);

/**
 * regulator_map_voltage_iterate - map_voltage() based on list_voltage()
 *
 * @rdev: Regulator to operate on
 * @min_uV: Lower bound for voltage
 * @max_uV: Upper bound for voltage
 *
 * Drivers implementing set_voltage_sel() and list_voltage() can use
 * this as their map_voltage() operation.  It will find a suitable
 * voltage by calling list_voltage() until it gets something in bounds
 * for the requested voltages.
 */
int regulator_map_voltage_iterate(struct regulator_dev *rdev,
				  int min_uV, int max_uV)
{
	int best_val = INT_MAX;
	int selector = 0;
	int i, ret;

	/* Find the smallest voltage that falls within the specified
	 * range.
	 */
	for (i = 0; i < rdev->desc->n_voltages; i++) {
		ret = rdev->desc->ops->list_voltage(rdev, i);
		if (ret < 0)
			continue;

		if (ret < best_val && ret >= min_uV && ret <= max_uV) {
			best_val = ret;
			selector = i;
		}
	}

	if (best_val != INT_MAX)
		return selector;
	else
		return -EINVAL;
}
EXPORT_SYMBOL_GPL(regulator_map_voltage_iterate);

/**
 * regulator_map_voltage_linear - map_voltage() for simple linear mappings
 *
 * @rdev: Regulator to operate on
 * @min_uV: Lower bound for voltage
 * @max_uV: Upper bound for voltage
 *
 * Drivers providing min_uV and uV_step in their regulator_desc can
 * use this as their map_voltage() operation.
 */
int regulator_map_voltage_linear(struct regulator_dev *rdev,
				 int min_uV, int max_uV)
{
	int ret, voltage;

	/* Allow uV_step to be 0 for fixed voltage */
	if (rdev->desc->n_voltages == 1 && rdev->desc->uV_step == 0) {
		if (min_uV <= rdev->desc->min_uV && rdev->desc->min_uV <= max_uV)
			return 0;
		else
			return -EINVAL;
	}

	if (!rdev->desc->uV_step) {
		BUG_ON(!rdev->desc->uV_step);
		return -EINVAL;
	}

	if (min_uV < rdev->desc->min_uV)
		min_uV = rdev->desc->min_uV;

	ret = DIV_ROUND_UP(min_uV - rdev->desc->min_uV, rdev->desc->uV_step);
	if (ret < 0)
		return ret;

	/* Map back into a voltage to verify we're still in bounds */
	voltage = rdev->desc->ops->list_voltage(rdev, ret);
	if (voltage < min_uV || voltage > max_uV)
		return -EINVAL;

	return ret;
}
EXPORT_SYMBOL_GPL(regulator_map_voltage_linear);

static int _regulator_do_set_voltage(struct regulator_dev *rdev,
				     int min_uV, int max_uV)
{
	int ret;
	int delay = 0;
	int best_val = 0;
	unsigned int selector;
	int old_selector = -1;

	trace_regulator_set_voltage(rdev_get_name(rdev), min_uV, max_uV);

	min_uV += rdev->constraints->uV_offset;
	max_uV += rdev->constraints->uV_offset;

	/*
	 * If we can't obtain the old selector there is not enough
	 * info to call set_voltage_time_sel().
	 */
	if (_regulator_is_enabled(rdev) &&
	    rdev->desc->ops->set_voltage_time_sel &&
	    rdev->desc->ops->get_voltage_sel) {
		old_selector = rdev->desc->ops->get_voltage_sel(rdev);
		if (old_selector < 0)
			return old_selector;
	}

	if (rdev->desc->ops->set_voltage) {
		ret = rdev->desc->ops->set_voltage(rdev, min_uV, max_uV,
						   &selector);

		if (ret >= 0) {
			if (rdev->desc->ops->list_voltage)
				best_val = rdev->desc->ops->list_voltage(rdev,
									 selector);
			else
				best_val = _regulator_get_voltage(rdev);
		}

	} else if (rdev->desc->ops->set_voltage_sel) {
		if (rdev->desc->ops->map_voltage) {
			ret = rdev->desc->ops->map_voltage(rdev, min_uV,
							   max_uV);
		} else {
			if (rdev->desc->ops->list_voltage ==
			    regulator_list_voltage_linear)
				ret = regulator_map_voltage_linear(rdev,
								min_uV, max_uV);
			else
				ret = regulator_map_voltage_iterate(rdev,
								min_uV, max_uV);
		}

		if (ret >= 0) {
			best_val = rdev->desc->ops->list_voltage(rdev, ret);
			if (min_uV <= best_val && max_uV >= best_val) {
				selector = ret;
				ret = rdev->desc->ops->set_voltage_sel(rdev,
								       ret);
			} else {
				ret = -EINVAL;
			}
		}
	} else {
		ret = -EINVAL;
	}

	/* Call set_voltage_time_sel if successfully obtained old_selector */
<<<<<<< HEAD
	if (ret == 0 && _regulator_is_enabled(rdev) && old_selector >= 0 &&
=======
	if (_regulator_is_enabled(rdev) && ret == 0 && old_selector >= 0 &&
>>>>>>> ade7515f
	    rdev->desc->ops->set_voltage_time_sel) {

		delay = rdev->desc->ops->set_voltage_time_sel(rdev,
						old_selector, selector);
		if (delay < 0) {
			rdev_warn(rdev, "set_voltage_time_sel() failed: %d\n",
				  delay);
			delay = 0;
		}

		/* Insert any necessary delays */
		if (delay >= 1000) {
			mdelay(delay / 1000);
			udelay(delay % 1000);
		} else if (delay) {
			udelay(delay);
		}
	}

	if (ret == 0 && best_val >= 0)
		_notifier_call_chain(rdev, REGULATOR_EVENT_VOLTAGE_CHANGE,
				     (void *)best_val);

	trace_regulator_set_voltage_complete(rdev_get_name(rdev), best_val);

	return ret;
}

/**
 * regulator_set_voltage - set regulator output voltage
 * @regulator: regulator source
 * @min_uV: Minimum required voltage in uV
 * @max_uV: Maximum acceptable voltage in uV
 *
 * Sets a voltage regulator to the desired output voltage. This can be set
 * during any regulator state. IOW, regulator can be disabled or enabled.
 *
 * If the regulator is enabled then the voltage will change to the new value
 * immediately otherwise if the regulator is disabled the regulator will
 * output at the new voltage when enabled.
 *
 * NOTE: If the regulator is shared between several devices then the lowest
 * request voltage that meets the system constraints will be used.
 * Regulator system constraints must be set for this regulator before
 * calling this function otherwise this call will fail.
 */
int regulator_set_voltage(struct regulator *regulator, int min_uV, int max_uV)
{
	struct regulator_dev *rdev = regulator->rdev;
	int ret = 0;

	mutex_lock(&rdev->mutex);

	/* If we're setting the same range as last time the change
	 * should be a noop (some cpufreq implementations use the same
	 * voltage for multiple frequencies, for example).
	 */
	if (regulator->min_uV == min_uV && regulator->max_uV == max_uV)
		goto out;

	/* sanity check */
	if (!rdev->desc->ops->set_voltage &&
	    !rdev->desc->ops->set_voltage_sel) {
		ret = -EINVAL;
		goto out;
	}

	/* constraints check */
	ret = regulator_check_voltage(rdev, &min_uV, &max_uV);
	if (ret < 0)
		goto out;
	regulator->min_uV = min_uV;
	regulator->max_uV = max_uV;

	ret = regulator_check_consumers(rdev, &min_uV, &max_uV);
	if (ret < 0)
		goto out;

	ret = _regulator_do_set_voltage(rdev, min_uV, max_uV);

out:
	mutex_unlock(&rdev->mutex);
	return ret;
}
EXPORT_SYMBOL_GPL(regulator_set_voltage);

/**
 * regulator_set_voltage_time - get raise/fall time
 * @regulator: regulator source
 * @old_uV: starting voltage in microvolts
 * @new_uV: target voltage in microvolts
 *
 * Provided with the starting and ending voltage, this function attempts to
 * calculate the time in microseconds required to rise or fall to this new
 * voltage.
 */
int regulator_set_voltage_time(struct regulator *regulator,
			       int old_uV, int new_uV)
{
	struct regulator_dev	*rdev = regulator->rdev;
	struct regulator_ops	*ops = rdev->desc->ops;
	int old_sel = -1;
	int new_sel = -1;
	int voltage;
	int i;

	/* Currently requires operations to do this */
	if (!ops->list_voltage || !ops->set_voltage_time_sel
	    || !rdev->desc->n_voltages)
		return -EINVAL;

	for (i = 0; i < rdev->desc->n_voltages; i++) {
		/* We only look for exact voltage matches here */
		voltage = regulator_list_voltage(regulator, i);
		if (voltage < 0)
			return -EINVAL;
		if (voltage == 0)
			continue;
		if (voltage == old_uV)
			old_sel = i;
		if (voltage == new_uV)
			new_sel = i;
	}

	if (old_sel < 0 || new_sel < 0)
		return -EINVAL;

	return ops->set_voltage_time_sel(rdev, old_sel, new_sel);
}
EXPORT_SYMBOL_GPL(regulator_set_voltage_time);

/**
 *regulator_set_voltage_time_sel - get raise/fall time
 * @regulator: regulator source
 * @old_selector: selector for starting voltage
 * @new_selector: selector for target voltage
 *
 * Provided with the starting and target voltage selectors, this function
 * returns time in microseconds required to rise or fall to this new voltage
 *
 * Drivers providing ramp_delay in regulation_constraints can use this as their
 * set_voltage_time_sel() operation.
 */
int regulator_set_voltage_time_sel(struct regulator_dev *rdev,
				   unsigned int old_selector,
				   unsigned int new_selector)
{
	unsigned int ramp_delay = 0;
	int old_volt, new_volt;

	if (rdev->constraints->ramp_delay)
		ramp_delay = rdev->constraints->ramp_delay;
	else if (rdev->desc->ramp_delay)
		ramp_delay = rdev->desc->ramp_delay;

	if (ramp_delay == 0) {
		rdev_warn(rdev, "ramp_delay not set\n");
		return 0;
	}

	/* sanity check */
	if (!rdev->desc->ops->list_voltage)
		return -EINVAL;

	old_volt = rdev->desc->ops->list_voltage(rdev, old_selector);
	new_volt = rdev->desc->ops->list_voltage(rdev, new_selector);

	return DIV_ROUND_UP(abs(new_volt - old_volt), ramp_delay);
}
EXPORT_SYMBOL_GPL(regulator_set_voltage_time_sel);

/**
 * regulator_sync_voltage - re-apply last regulator output voltage
 * @regulator: regulator source
 *
 * Re-apply the last configured voltage.  This is intended to be used
 * where some external control source the consumer is cooperating with
 * has caused the configured voltage to change.
 */
int regulator_sync_voltage(struct regulator *regulator)
{
	struct regulator_dev *rdev = regulator->rdev;
	int ret, min_uV, max_uV;

	mutex_lock(&rdev->mutex);

	if (!rdev->desc->ops->set_voltage &&
	    !rdev->desc->ops->set_voltage_sel) {
		ret = -EINVAL;
		goto out;
	}

	/* This is only going to work if we've had a voltage configured. */
	if (!regulator->min_uV && !regulator->max_uV) {
		ret = -EINVAL;
		goto out;
	}

	min_uV = regulator->min_uV;
	max_uV = regulator->max_uV;

	/* This should be a paranoia check... */
	ret = regulator_check_voltage(rdev, &min_uV, &max_uV);
	if (ret < 0)
		goto out;

	ret = regulator_check_consumers(rdev, &min_uV, &max_uV);
	if (ret < 0)
		goto out;

	ret = _regulator_do_set_voltage(rdev, min_uV, max_uV);

out:
	mutex_unlock(&rdev->mutex);
	return ret;
}
EXPORT_SYMBOL_GPL(regulator_sync_voltage);

static int _regulator_get_voltage(struct regulator_dev *rdev)
{
	int sel, ret;

	if (rdev->desc->ops->get_voltage_sel) {
		sel = rdev->desc->ops->get_voltage_sel(rdev);
		if (sel < 0)
			return sel;
		ret = rdev->desc->ops->list_voltage(rdev, sel);
	} else if (rdev->desc->ops->get_voltage) {
		ret = rdev->desc->ops->get_voltage(rdev);
	} else {
		return -EINVAL;
	}

	if (ret < 0)
		return ret;
	return ret - rdev->constraints->uV_offset;
}

/**
 * regulator_get_voltage - get regulator output voltage
 * @regulator: regulator source
 *
 * This returns the current regulator voltage in uV.
 *
 * NOTE: If the regulator is disabled it will return the voltage value. This
 * function should not be used to determine regulator state.
 */
int regulator_get_voltage(struct regulator *regulator)
{
	int ret;

	mutex_lock(&regulator->rdev->mutex);

	ret = _regulator_get_voltage(regulator->rdev);

	mutex_unlock(&regulator->rdev->mutex);

	return ret;
}
EXPORT_SYMBOL_GPL(regulator_get_voltage);

/**
 * regulator_set_current_limit - set regulator output current limit
 * @regulator: regulator source
 * @min_uA: Minimuum supported current in uA
 * @max_uA: Maximum supported current in uA
 *
 * Sets current sink to the desired output current. This can be set during
 * any regulator state. IOW, regulator can be disabled or enabled.
 *
 * If the regulator is enabled then the current will change to the new value
 * immediately otherwise if the regulator is disabled the regulator will
 * output at the new current when enabled.
 *
 * NOTE: Regulator system constraints must be set for this regulator before
 * calling this function otherwise this call will fail.
 */
int regulator_set_current_limit(struct regulator *regulator,
			       int min_uA, int max_uA)
{
	struct regulator_dev *rdev = regulator->rdev;
	int ret;

	mutex_lock(&rdev->mutex);

	/* sanity check */
	if (!rdev->desc->ops->set_current_limit) {
		ret = -EINVAL;
		goto out;
	}

	/* constraints check */
	ret = regulator_check_current_limit(rdev, &min_uA, &max_uA);
	if (ret < 0)
		goto out;

	ret = rdev->desc->ops->set_current_limit(rdev, min_uA, max_uA);
out:
	mutex_unlock(&rdev->mutex);
	return ret;
}
EXPORT_SYMBOL_GPL(regulator_set_current_limit);

static int _regulator_get_current_limit(struct regulator_dev *rdev)
{
	int ret;

	mutex_lock(&rdev->mutex);

	/* sanity check */
	if (!rdev->desc->ops->get_current_limit) {
		ret = -EINVAL;
		goto out;
	}

	ret = rdev->desc->ops->get_current_limit(rdev);
out:
	mutex_unlock(&rdev->mutex);
	return ret;
}

/**
 * regulator_get_current_limit - get regulator output current
 * @regulator: regulator source
 *
 * This returns the current supplied by the specified current sink in uA.
 *
 * NOTE: If the regulator is disabled it will return the current value. This
 * function should not be used to determine regulator state.
 */
int regulator_get_current_limit(struct regulator *regulator)
{
	return _regulator_get_current_limit(regulator->rdev);
}
EXPORT_SYMBOL_GPL(regulator_get_current_limit);

/**
 * regulator_set_mode - set regulator operating mode
 * @regulator: regulator source
 * @mode: operating mode - one of the REGULATOR_MODE constants
 *
 * Set regulator operating mode to increase regulator efficiency or improve
 * regulation performance.
 *
 * NOTE: Regulator system constraints must be set for this regulator before
 * calling this function otherwise this call will fail.
 */
int regulator_set_mode(struct regulator *regulator, unsigned int mode)
{
	struct regulator_dev *rdev = regulator->rdev;
	int ret;
	int regulator_curr_mode;

	mutex_lock(&rdev->mutex);

	/* sanity check */
	if (!rdev->desc->ops->set_mode) {
		ret = -EINVAL;
		goto out;
	}

	/* return if the same mode is requested */
	if (rdev->desc->ops->get_mode) {
		regulator_curr_mode = rdev->desc->ops->get_mode(rdev);
		if (regulator_curr_mode == mode) {
			ret = 0;
			goto out;
		}
	}

	/* constraints check */
	ret = regulator_mode_constrain(rdev, &mode);
	if (ret < 0)
		goto out;

	ret = rdev->desc->ops->set_mode(rdev, mode);
out:
	mutex_unlock(&rdev->mutex);
	return ret;
}
EXPORT_SYMBOL_GPL(regulator_set_mode);

static unsigned int _regulator_get_mode(struct regulator_dev *rdev)
{
	int ret;

	mutex_lock(&rdev->mutex);

	/* sanity check */
	if (!rdev->desc->ops->get_mode) {
		ret = -EINVAL;
		goto out;
	}

	ret = rdev->desc->ops->get_mode(rdev);
out:
	mutex_unlock(&rdev->mutex);
	return ret;
}

/**
 * regulator_get_mode - get regulator operating mode
 * @regulator: regulator source
 *
 * Get the current regulator operating mode.
 */
unsigned int regulator_get_mode(struct regulator *regulator)
{
	return _regulator_get_mode(regulator->rdev);
}
EXPORT_SYMBOL_GPL(regulator_get_mode);

/**
 * regulator_set_optimum_mode - set regulator optimum operating mode
 * @regulator: regulator source
 * @uA_load: load current
 *
 * Notifies the regulator core of a new device load. This is then used by
 * DRMS (if enabled by constraints) to set the most efficient regulator
 * operating mode for the new regulator loading.
 *
 * Consumer devices notify their supply regulator of the maximum power
 * they will require (can be taken from device datasheet in the power
 * consumption tables) when they change operational status and hence power
 * state. Examples of operational state changes that can affect power
 * consumption are :-
 *
 *    o Device is opened / closed.
 *    o Device I/O is about to begin or has just finished.
 *    o Device is idling in between work.
 *
 * This information is also exported via sysfs to userspace.
 *
 * DRMS will sum the total requested load on the regulator and change
 * to the most efficient operating mode if platform constraints allow.
 *
 * Returns the new regulator mode or error.
 */
int regulator_set_optimum_mode(struct regulator *regulator, int uA_load)
{
	struct regulator_dev *rdev = regulator->rdev;
	struct regulator *consumer;
	int ret, output_uV, input_uV = 0, total_uA_load = 0;
	unsigned int mode;

	if (rdev->supply)
		input_uV = regulator_get_voltage(rdev->supply);

	mutex_lock(&rdev->mutex);

	/*
	 * first check to see if we can set modes at all, otherwise just
	 * tell the consumer everything is OK.
	 */
	regulator->uA_load = uA_load;
	ret = regulator_check_drms(rdev);
	if (ret < 0) {
		ret = 0;
		goto out;
	}

	if (!rdev->desc->ops->get_optimum_mode)
		goto out;

	/*
	 * we can actually do this so any errors are indicators of
	 * potential real failure.
	 */
	ret = -EINVAL;

	if (!rdev->desc->ops->set_mode)
		goto out;

	/* get output voltage */
	output_uV = _regulator_get_voltage(rdev);
	if (output_uV <= 0) {
		rdev_err(rdev, "invalid output voltage found\n");
		goto out;
	}

	/* No supply? Use constraint voltage */
	if (input_uV <= 0)
		input_uV = rdev->constraints->input_uV;
	if (input_uV <= 0) {
		rdev_err(rdev, "invalid input voltage found\n");
		goto out;
	}

	/* calc total requested load for this regulator */
	list_for_each_entry(consumer, &rdev->consumer_list, list)
		total_uA_load += consumer->uA_load;

	mode = rdev->desc->ops->get_optimum_mode(rdev,
						 input_uV, output_uV,
						 total_uA_load);
	ret = regulator_mode_constrain(rdev, &mode);
	if (ret < 0) {
		rdev_err(rdev, "failed to get optimum mode @ %d uA %d -> %d uV\n",
			 total_uA_load, input_uV, output_uV);
		goto out;
	}

	ret = rdev->desc->ops->set_mode(rdev, mode);
	if (ret < 0) {
		rdev_err(rdev, "failed to set optimum mode %x\n", mode);
		goto out;
	}
	ret = mode;
out:
	mutex_unlock(&rdev->mutex);
	return ret;
}
EXPORT_SYMBOL_GPL(regulator_set_optimum_mode);

/**
 * regulator_register_notifier - register regulator event notifier
 * @regulator: regulator source
 * @nb: notifier block
 *
 * Register notifier block to receive regulator events.
 */
int regulator_register_notifier(struct regulator *regulator,
			      struct notifier_block *nb)
{
	return blocking_notifier_chain_register(&regulator->rdev->notifier,
						nb);
}
EXPORT_SYMBOL_GPL(regulator_register_notifier);

/**
 * regulator_unregister_notifier - unregister regulator event notifier
 * @regulator: regulator source
 * @nb: notifier block
 *
 * Unregister regulator event notifier block.
 */
int regulator_unregister_notifier(struct regulator *regulator,
				struct notifier_block *nb)
{
	return blocking_notifier_chain_unregister(&regulator->rdev->notifier,
						  nb);
}
EXPORT_SYMBOL_GPL(regulator_unregister_notifier);

/* notify regulator consumers and downstream regulator consumers.
 * Note mutex must be held by caller.
 */
static void _notifier_call_chain(struct regulator_dev *rdev,
				  unsigned long event, void *data)
{
	/* call rdev chain first */
	blocking_notifier_call_chain(&rdev->notifier, event, data);
}

/**
 * regulator_bulk_get - get multiple regulator consumers
 *
 * @dev:           Device to supply
 * @num_consumers: Number of consumers to register
 * @consumers:     Configuration of consumers; clients are stored here.
 *
 * @return 0 on success, an errno on failure.
 *
 * This helper function allows drivers to get several regulator
 * consumers in one operation.  If any of the regulators cannot be
 * acquired then any regulators that were allocated will be freed
 * before returning to the caller.
 */
int regulator_bulk_get(struct device *dev, int num_consumers,
		       struct regulator_bulk_data *consumers)
{
	int i;
	int ret;

	for (i = 0; i < num_consumers; i++)
		consumers[i].consumer = NULL;

	for (i = 0; i < num_consumers; i++) {
		consumers[i].consumer = regulator_get(dev,
						      consumers[i].supply);
		if (IS_ERR(consumers[i].consumer)) {
			ret = PTR_ERR(consumers[i].consumer);
			dev_err(dev, "Failed to get supply '%s': %d\n",
				consumers[i].supply, ret);
			consumers[i].consumer = NULL;
			goto err;
		}
	}

	return 0;

err:
	while (--i >= 0)
		regulator_put(consumers[i].consumer);

	return ret;
}
EXPORT_SYMBOL_GPL(regulator_bulk_get);

/**
 * devm_regulator_bulk_get - managed get multiple regulator consumers
 *
 * @dev:           Device to supply
 * @num_consumers: Number of consumers to register
 * @consumers:     Configuration of consumers; clients are stored here.
 *
 * @return 0 on success, an errno on failure.
 *
 * This helper function allows drivers to get several regulator
 * consumers in one operation with management, the regulators will
 * automatically be freed when the device is unbound.  If any of the
 * regulators cannot be acquired then any regulators that were
 * allocated will be freed before returning to the caller.
 */
int devm_regulator_bulk_get(struct device *dev, int num_consumers,
			    struct regulator_bulk_data *consumers)
{
	int i;
	int ret;

	for (i = 0; i < num_consumers; i++)
		consumers[i].consumer = NULL;

	for (i = 0; i < num_consumers; i++) {
		consumers[i].consumer = devm_regulator_get(dev,
							   consumers[i].supply);
		if (IS_ERR(consumers[i].consumer)) {
			ret = PTR_ERR(consumers[i].consumer);
			dev_err(dev, "Failed to get supply '%s': %d\n",
				consumers[i].supply, ret);
			consumers[i].consumer = NULL;
			goto err;
		}
	}

	return 0;

err:
	for (i = 0; i < num_consumers && consumers[i].consumer; i++)
		devm_regulator_put(consumers[i].consumer);

	return ret;
}
EXPORT_SYMBOL_GPL(devm_regulator_bulk_get);

static void regulator_bulk_enable_async(void *data, async_cookie_t cookie)
{
	struct regulator_bulk_data *bulk = data;

	bulk->ret = regulator_enable(bulk->consumer);
}

/**
 * regulator_bulk_enable - enable multiple regulator consumers
 *
 * @num_consumers: Number of consumers
 * @consumers:     Consumer data; clients are stored here.
 * @return         0 on success, an errno on failure
 *
 * This convenience API allows consumers to enable multiple regulator
 * clients in a single API call.  If any consumers cannot be enabled
 * then any others that were enabled will be disabled again prior to
 * return.
 */
int regulator_bulk_enable(int num_consumers,
			  struct regulator_bulk_data *consumers)
{
	LIST_HEAD(async_domain);
	int i;
	int ret = 0;

	for (i = 0; i < num_consumers; i++) {
		if (consumers[i].consumer->always_on)
			consumers[i].ret = 0;
		else
			async_schedule_domain(regulator_bulk_enable_async,
					      &consumers[i], &async_domain);
	}

	async_synchronize_full_domain(&async_domain);

	/* If any consumer failed we need to unwind any that succeeded */
	for (i = 0; i < num_consumers; i++) {
		if (consumers[i].ret != 0) {
			ret = consumers[i].ret;
			goto err;
		}
	}

	return 0;

err:
	pr_err("Failed to enable %s: %d\n", consumers[i].supply, ret);
	while (--i >= 0)
		regulator_disable(consumers[i].consumer);

	return ret;
}
EXPORT_SYMBOL_GPL(regulator_bulk_enable);

/**
 * regulator_bulk_disable - disable multiple regulator consumers
 *
 * @num_consumers: Number of consumers
 * @consumers:     Consumer data; clients are stored here.
 * @return         0 on success, an errno on failure
 *
 * This convenience API allows consumers to disable multiple regulator
 * clients in a single API call.  If any consumers cannot be disabled
 * then any others that were disabled will be enabled again prior to
 * return.
 */
int regulator_bulk_disable(int num_consumers,
			   struct regulator_bulk_data *consumers)
{
	int i;
	int ret, r;

	for (i = num_consumers - 1; i >= 0; --i) {
		ret = regulator_disable(consumers[i].consumer);
		if (ret != 0)
			goto err;
	}

	return 0;

err:
	pr_err("Failed to disable %s: %d\n", consumers[i].supply, ret);
	for (++i; i < num_consumers; ++i) {
		r = regulator_enable(consumers[i].consumer);
		if (r != 0)
			pr_err("Failed to reename %s: %d\n",
			       consumers[i].supply, r);
	}

	return ret;
}
EXPORT_SYMBOL_GPL(regulator_bulk_disable);

/**
 * regulator_bulk_force_disable - force disable multiple regulator consumers
 *
 * @num_consumers: Number of consumers
 * @consumers:     Consumer data; clients are stored here.
 * @return         0 on success, an errno on failure
 *
 * This convenience API allows consumers to forcibly disable multiple regulator
 * clients in a single API call.
 * NOTE: This should be used for situations when device damage will
 * likely occur if the regulators are not disabled (e.g. over temp).
 * Although regulator_force_disable function call for some consumers can
 * return error numbers, the function is called for all consumers.
 */
int regulator_bulk_force_disable(int num_consumers,
			   struct regulator_bulk_data *consumers)
{
	int i;
	int ret;

	for (i = 0; i < num_consumers; i++)
		consumers[i].ret =
			    regulator_force_disable(consumers[i].consumer);

	for (i = 0; i < num_consumers; i++) {
		if (consumers[i].ret != 0) {
			ret = consumers[i].ret;
			goto out;
		}
	}

	return 0;
out:
	return ret;
}
EXPORT_SYMBOL_GPL(regulator_bulk_force_disable);

/**
 * regulator_bulk_free - free multiple regulator consumers
 *
 * @num_consumers: Number of consumers
 * @consumers:     Consumer data; clients are stored here.
 *
 * This convenience API allows consumers to free multiple regulator
 * clients in a single API call.
 */
void regulator_bulk_free(int num_consumers,
			 struct regulator_bulk_data *consumers)
{
	int i;

	for (i = 0; i < num_consumers; i++) {
		regulator_put(consumers[i].consumer);
		consumers[i].consumer = NULL;
	}
}
EXPORT_SYMBOL_GPL(regulator_bulk_free);

/**
 * regulator_notifier_call_chain - call regulator event notifier
 * @rdev: regulator source
 * @event: notifier block
 * @data: callback-specific data.
 *
 * Called by regulator drivers to notify clients a regulator event has
 * occurred. We also notify regulator clients downstream.
 * Note lock must be held by caller.
 */
int regulator_notifier_call_chain(struct regulator_dev *rdev,
				  unsigned long event, void *data)
{
	_notifier_call_chain(rdev, event, data);
	return NOTIFY_DONE;

}
EXPORT_SYMBOL_GPL(regulator_notifier_call_chain);

/**
 * regulator_mode_to_status - convert a regulator mode into a status
 *
 * @mode: Mode to convert
 *
 * Convert a regulator mode into a status.
 */
int regulator_mode_to_status(unsigned int mode)
{
	switch (mode) {
	case REGULATOR_MODE_FAST:
		return REGULATOR_STATUS_FAST;
	case REGULATOR_MODE_NORMAL:
		return REGULATOR_STATUS_NORMAL;
	case REGULATOR_MODE_IDLE:
		return REGULATOR_STATUS_IDLE;
	case REGULATOR_MODE_STANDBY:
		return REGULATOR_STATUS_STANDBY;
	default:
		return REGULATOR_STATUS_UNDEFINED;
	}
}
EXPORT_SYMBOL_GPL(regulator_mode_to_status);

/*
 * To avoid cluttering sysfs (and memory) with useless state, only
 * create attributes that can be meaningfully displayed.
 */
static int add_regulator_attributes(struct regulator_dev *rdev)
{
	struct device		*dev = &rdev->dev;
	struct regulator_ops	*ops = rdev->desc->ops;
	int			status = 0;

	/* some attributes need specific methods to be displayed */
	if ((ops->get_voltage && ops->get_voltage(rdev) >= 0) ||
	    (ops->get_voltage_sel && ops->get_voltage_sel(rdev) >= 0)) {
		status = device_create_file(dev, &dev_attr_microvolts);
		if (status < 0)
			return status;
	}
	if (ops->get_current_limit) {
		status = device_create_file(dev, &dev_attr_microamps);
		if (status < 0)
			return status;
	}
	if (ops->get_mode) {
		status = device_create_file(dev, &dev_attr_opmode);
		if (status < 0)
			return status;
	}
	if (ops->is_enabled) {
		status = device_create_file(dev, &dev_attr_state);
		if (status < 0)
			return status;
	}
	if (ops->get_status) {
		status = device_create_file(dev, &dev_attr_status);
		if (status < 0)
			return status;
	}

	/* some attributes are type-specific */
	if (rdev->desc->type == REGULATOR_CURRENT) {
		status = device_create_file(dev, &dev_attr_requested_microamps);
		if (status < 0)
			return status;
	}

	/* all the other attributes exist to support constraints;
	 * don't show them if there are no constraints, or if the
	 * relevant supporting methods are missing.
	 */
	if (!rdev->constraints)
		return status;

	/* constraints need specific supporting methods */
	if (ops->set_voltage || ops->set_voltage_sel) {
		status = device_create_file(dev, &dev_attr_min_microvolts);
		if (status < 0)
			return status;
		status = device_create_file(dev, &dev_attr_max_microvolts);
		if (status < 0)
			return status;
	}
	if (ops->set_current_limit) {
		status = device_create_file(dev, &dev_attr_min_microamps);
		if (status < 0)
			return status;
		status = device_create_file(dev, &dev_attr_max_microamps);
		if (status < 0)
			return status;
	}

	status = device_create_file(dev, &dev_attr_suspend_standby_state);
	if (status < 0)
		return status;
	status = device_create_file(dev, &dev_attr_suspend_mem_state);
	if (status < 0)
		return status;
	status = device_create_file(dev, &dev_attr_suspend_disk_state);
	if (status < 0)
		return status;

	if (ops->set_suspend_voltage) {
		status = device_create_file(dev,
				&dev_attr_suspend_standby_microvolts);
		if (status < 0)
			return status;
		status = device_create_file(dev,
				&dev_attr_suspend_mem_microvolts);
		if (status < 0)
			return status;
		status = device_create_file(dev,
				&dev_attr_suspend_disk_microvolts);
		if (status < 0)
			return status;
	}

	if (ops->set_suspend_mode) {
		status = device_create_file(dev,
				&dev_attr_suspend_standby_mode);
		if (status < 0)
			return status;
		status = device_create_file(dev,
				&dev_attr_suspend_mem_mode);
		if (status < 0)
			return status;
		status = device_create_file(dev,
				&dev_attr_suspend_disk_mode);
		if (status < 0)
			return status;
	}

	return status;
}

static void rdev_init_debugfs(struct regulator_dev *rdev)
{
	rdev->debugfs = debugfs_create_dir(rdev_get_name(rdev), debugfs_root);
	if (!rdev->debugfs) {
		rdev_warn(rdev, "Failed to create debugfs directory\n");
		return;
	}

	debugfs_create_u32("use_count", 0444, rdev->debugfs,
			   &rdev->use_count);
	debugfs_create_u32("open_count", 0444, rdev->debugfs,
			   &rdev->open_count);
}

/**
 * regulator_register - register regulator
 * @regulator_desc: regulator to register
 * @config: runtime configuration for regulator
 *
 * Called by regulator drivers to register a regulator.
 * Returns 0 on success.
 */
struct regulator_dev *
regulator_register(const struct regulator_desc *regulator_desc,
		   const struct regulator_config *config)
{
	const struct regulation_constraints *constraints = NULL;
	const struct regulator_init_data *init_data;
	static atomic_t regulator_no = ATOMIC_INIT(0);
	struct regulator_dev *rdev;
	struct device *dev;
	int ret, i;
	const char *supply = NULL;

	if (regulator_desc == NULL || config == NULL)
		return ERR_PTR(-EINVAL);

	dev = config->dev;
	WARN_ON(!dev);

	if (regulator_desc->name == NULL || regulator_desc->ops == NULL)
		return ERR_PTR(-EINVAL);

	if (regulator_desc->type != REGULATOR_VOLTAGE &&
	    regulator_desc->type != REGULATOR_CURRENT)
		return ERR_PTR(-EINVAL);

	/* Only one of each should be implemented */
	WARN_ON(regulator_desc->ops->get_voltage &&
		regulator_desc->ops->get_voltage_sel);
	WARN_ON(regulator_desc->ops->set_voltage &&
		regulator_desc->ops->set_voltage_sel);

	/* If we're using selectors we must implement list_voltage. */
	if (regulator_desc->ops->get_voltage_sel &&
	    !regulator_desc->ops->list_voltage) {
		return ERR_PTR(-EINVAL);
	}
	if (regulator_desc->ops->set_voltage_sel &&
	    !regulator_desc->ops->list_voltage) {
		return ERR_PTR(-EINVAL);
	}

	init_data = config->init_data;

	rdev = kzalloc(sizeof(struct regulator_dev), GFP_KERNEL);
	if (rdev == NULL)
		return ERR_PTR(-ENOMEM);

	mutex_lock(&regulator_list_mutex);

	mutex_init(&rdev->mutex);
	rdev->reg_data = config->driver_data;
	rdev->owner = regulator_desc->owner;
	rdev->desc = regulator_desc;
	if (config->regmap)
		rdev->regmap = config->regmap;
	else
		rdev->regmap = dev_get_regmap(dev, NULL);
	INIT_LIST_HEAD(&rdev->consumer_list);
	INIT_LIST_HEAD(&rdev->list);
	BLOCKING_INIT_NOTIFIER_HEAD(&rdev->notifier);
	INIT_DELAYED_WORK(&rdev->disable_work, regulator_disable_work);

	/* preform any regulator specific init */
	if (init_data && init_data->regulator_init) {
		ret = init_data->regulator_init(rdev->reg_data);
		if (ret < 0)
			goto clean;
	}

	/* register with sysfs */
	rdev->dev.class = &regulator_class;
	rdev->dev.of_node = config->of_node;
	rdev->dev.parent = dev;
	dev_set_name(&rdev->dev, "regulator.%d",
		     atomic_inc_return(&regulator_no) - 1);
	ret = device_register(&rdev->dev);
	if (ret != 0) {
		put_device(&rdev->dev);
		goto clean;
	}

	dev_set_drvdata(&rdev->dev, rdev);

	if (config->ena_gpio) {
		ret = gpio_request_one(config->ena_gpio,
				       GPIOF_DIR_OUT | config->ena_gpio_flags,
				       rdev_get_name(rdev));
		if (ret != 0) {
			rdev_err(rdev, "Failed to request enable GPIO%d: %d\n",
				 config->ena_gpio, ret);
			goto clean;
		}

		rdev->ena_gpio = config->ena_gpio;
		rdev->ena_gpio_invert = config->ena_gpio_invert;

		if (config->ena_gpio_flags & GPIOF_OUT_INIT_HIGH)
			rdev->ena_gpio_state = 1;

		if (rdev->ena_gpio_invert)
			rdev->ena_gpio_state = !rdev->ena_gpio_state;
	}

	/* set regulator constraints */
	if (init_data)
		constraints = &init_data->constraints;

	ret = set_machine_constraints(rdev, constraints);
	if (ret < 0)
		goto scrub;

	/* add attributes supported by this regulator */
	ret = add_regulator_attributes(rdev);
	if (ret < 0)
		goto scrub;

	if (init_data && init_data->supply_regulator)
		supply = init_data->supply_regulator;
	else if (regulator_desc->supply_name)
		supply = regulator_desc->supply_name;

	if (supply) {
		struct regulator_dev *r;

		r = regulator_dev_lookup(dev, supply, &ret);

		if (!r) {
			dev_err(dev, "Failed to find supply %s\n", supply);
			ret = -EPROBE_DEFER;
			goto scrub;
		}

		ret = set_supply(rdev, r);
		if (ret < 0)
			goto scrub;

		/* Enable supply if rail is enabled */
		if (_regulator_is_enabled(rdev)) {
			ret = regulator_enable(rdev->supply);
			if (ret < 0)
				goto scrub;
		}
	}

	/* add consumers devices */
	if (init_data) {
		for (i = 0; i < init_data->num_consumer_supplies; i++) {
			ret = set_consumer_device_supply(rdev,
				init_data->consumer_supplies[i].dev_name,
				init_data->consumer_supplies[i].supply);
			if (ret < 0) {
				dev_err(dev, "Failed to set supply %s\n",
					init_data->consumer_supplies[i].supply);
				goto unset_supplies;
			}
		}
	}

	list_add(&rdev->list, &regulator_list);

	rdev_init_debugfs(rdev);
out:
	mutex_unlock(&regulator_list_mutex);
	return rdev;

unset_supplies:
	unset_regulator_supplies(rdev);

scrub:
	if (rdev->supply)
		regulator_put(rdev->supply);
	if (rdev->ena_gpio)
		gpio_free(rdev->ena_gpio);
	kfree(rdev->constraints);
	device_unregister(&rdev->dev);
	/* device core frees rdev */
	rdev = ERR_PTR(ret);
	goto out;

clean:
	kfree(rdev);
	rdev = ERR_PTR(ret);
	goto out;
}
EXPORT_SYMBOL_GPL(regulator_register);

/**
 * regulator_unregister - unregister regulator
 * @rdev: regulator to unregister
 *
 * Called by regulator drivers to unregister a regulator.
 */
void regulator_unregister(struct regulator_dev *rdev)
{
	if (rdev == NULL)
		return;

	if (rdev->supply)
		regulator_put(rdev->supply);
	mutex_lock(&regulator_list_mutex);
	debugfs_remove_recursive(rdev->debugfs);
	flush_work_sync(&rdev->disable_work.work);
	WARN_ON(rdev->open_count);
	unset_regulator_supplies(rdev);
	list_del(&rdev->list);
	kfree(rdev->constraints);
	if (rdev->ena_gpio)
		gpio_free(rdev->ena_gpio);
	device_unregister(&rdev->dev);
	mutex_unlock(&regulator_list_mutex);
}
EXPORT_SYMBOL_GPL(regulator_unregister);

/**
 * regulator_suspend_prepare - prepare regulators for system wide suspend
 * @state: system suspend state
 *
 * Configure each regulator with it's suspend operating parameters for state.
 * This will usually be called by machine suspend code prior to supending.
 */
int regulator_suspend_prepare(suspend_state_t state)
{
	struct regulator_dev *rdev;
	int ret = 0;

	/* ON is handled by regulator active state */
	if (state == PM_SUSPEND_ON)
		return -EINVAL;

	mutex_lock(&regulator_list_mutex);
	list_for_each_entry(rdev, &regulator_list, list) {

		mutex_lock(&rdev->mutex);
		ret = suspend_prepare(rdev, state);
		mutex_unlock(&rdev->mutex);

		if (ret < 0) {
			rdev_err(rdev, "failed to prepare\n");
			goto out;
		}
	}
out:
	mutex_unlock(&regulator_list_mutex);
	return ret;
}
EXPORT_SYMBOL_GPL(regulator_suspend_prepare);

/**
 * regulator_suspend_finish - resume regulators from system wide suspend
 *
 * Turn on regulators that might be turned off by regulator_suspend_prepare
 * and that should be turned on according to the regulators properties.
 */
int regulator_suspend_finish(void)
{
	struct regulator_dev *rdev;
	int ret = 0, error;

	mutex_lock(&regulator_list_mutex);
	list_for_each_entry(rdev, &regulator_list, list) {
		struct regulator_ops *ops = rdev->desc->ops;

		mutex_lock(&rdev->mutex);
		if ((rdev->use_count > 0  || rdev->constraints->always_on) &&
				ops->enable) {
			error = ops->enable(rdev);
			if (error)
				ret = error;
		} else {
			if (!has_full_constraints)
				goto unlock;
			if (!ops->disable)
				goto unlock;
			if (!_regulator_is_enabled(rdev))
				goto unlock;

			error = ops->disable(rdev);
			if (error)
				ret = error;
		}
unlock:
		mutex_unlock(&rdev->mutex);
	}
	mutex_unlock(&regulator_list_mutex);
	return ret;
}
EXPORT_SYMBOL_GPL(regulator_suspend_finish);

/**
 * regulator_has_full_constraints - the system has fully specified constraints
 *
 * Calling this function will cause the regulator API to disable all
 * regulators which have a zero use count and don't have an always_on
 * constraint in a late_initcall.
 *
 * The intention is that this will become the default behaviour in a
 * future kernel release so users are encouraged to use this facility
 * now.
 */
void regulator_has_full_constraints(void)
{
	has_full_constraints = 1;
}
EXPORT_SYMBOL_GPL(regulator_has_full_constraints);

/**
 * regulator_use_dummy_regulator - Provide a dummy regulator when none is found
 *
 * Calling this function will cause the regulator API to provide a
 * dummy regulator to consumers if no physical regulator is found,
 * allowing most consumers to proceed as though a regulator were
 * configured.  This allows systems such as those with software
 * controllable regulators for the CPU core only to be brought up more
 * readily.
 */
void regulator_use_dummy_regulator(void)
{
	board_wants_dummy_regulator = true;
}
EXPORT_SYMBOL_GPL(regulator_use_dummy_regulator);

/**
 * rdev_get_drvdata - get rdev regulator driver data
 * @rdev: regulator
 *
 * Get rdev regulator driver private data. This call can be used in the
 * regulator driver context.
 */
void *rdev_get_drvdata(struct regulator_dev *rdev)
{
	return rdev->reg_data;
}
EXPORT_SYMBOL_GPL(rdev_get_drvdata);

/**
 * regulator_get_drvdata - get regulator driver data
 * @regulator: regulator
 *
 * Get regulator driver private data. This call can be used in the consumer
 * driver context when non API regulator specific functions need to be called.
 */
void *regulator_get_drvdata(struct regulator *regulator)
{
	return regulator->rdev->reg_data;
}
EXPORT_SYMBOL_GPL(regulator_get_drvdata);

/**
 * regulator_set_drvdata - set regulator driver data
 * @regulator: regulator
 * @data: data
 */
void regulator_set_drvdata(struct regulator *regulator, void *data)
{
	regulator->rdev->reg_data = data;
}
EXPORT_SYMBOL_GPL(regulator_set_drvdata);

/**
 * regulator_get_id - get regulator ID
 * @rdev: regulator
 */
int rdev_get_id(struct regulator_dev *rdev)
{
	return rdev->desc->id;
}
EXPORT_SYMBOL_GPL(rdev_get_id);

struct device *rdev_get_dev(struct regulator_dev *rdev)
{
	return &rdev->dev;
}
EXPORT_SYMBOL_GPL(rdev_get_dev);

void *regulator_get_init_drvdata(struct regulator_init_data *reg_init_data)
{
	return reg_init_data->driver_data;
}
EXPORT_SYMBOL_GPL(regulator_get_init_drvdata);

#ifdef CONFIG_DEBUG_FS
static ssize_t supply_map_read_file(struct file *file, char __user *user_buf,
				    size_t count, loff_t *ppos)
{
	char *buf = kmalloc(PAGE_SIZE, GFP_KERNEL);
	ssize_t len, ret = 0;
	struct regulator_map *map;

	if (!buf)
		return -ENOMEM;

	list_for_each_entry(map, &regulator_map_list, list) {
		len = snprintf(buf + ret, PAGE_SIZE - ret,
			       "%s -> %s.%s\n",
			       rdev_get_name(map->regulator), map->dev_name,
			       map->supply);
		if (len >= 0)
			ret += len;
		if (ret > PAGE_SIZE) {
			ret = PAGE_SIZE;
			break;
		}
	}

	ret = simple_read_from_buffer(user_buf, count, ppos, buf, ret);

	kfree(buf);

	return ret;
}
#endif

static const struct file_operations supply_map_fops = {
#ifdef CONFIG_DEBUG_FS
	.read = supply_map_read_file,
	.llseek = default_llseek,
#endif
};

static int __init regulator_init(void)
{
	int ret;

	ret = class_register(&regulator_class);

	debugfs_root = debugfs_create_dir("regulator", NULL);
	if (!debugfs_root)
		pr_warn("regulator: Failed to create debugfs directory\n");

	debugfs_create_file("supply_map", 0444, debugfs_root, NULL,
			    &supply_map_fops);

	regulator_dummy_init();

	return ret;
}

/* init early to allow our consumers to complete system booting */
core_initcall(regulator_init);

static int __init regulator_init_complete(void)
{
	struct regulator_dev *rdev;
	struct regulator_ops *ops;
	struct regulation_constraints *c;
	int enabled, ret;

	/*
	 * Since DT doesn't provide an idiomatic mechanism for
	 * enabling full constraints and since it's much more natural
	 * with DT to provide them just assume that a DT enabled
	 * system has full constraints.
	 */
	if (of_have_populated_dt())
		has_full_constraints = true;

	mutex_lock(&regulator_list_mutex);

	/* If we have a full configuration then disable any regulators
	 * which are not in use or always_on.  This will become the
	 * default behaviour in the future.
	 */
	list_for_each_entry(rdev, &regulator_list, list) {
		ops = rdev->desc->ops;
		c = rdev->constraints;

		if (!ops->disable || (c && c->always_on))
			continue;

		mutex_lock(&rdev->mutex);

		if (rdev->use_count)
			goto unlock;

		/* If we can't read the status assume it's on. */
		if (ops->is_enabled)
			enabled = ops->is_enabled(rdev);
		else
			enabled = 1;

		if (!enabled)
			goto unlock;

		if (has_full_constraints) {
			/* We log since this may kill the system if it
			 * goes wrong. */
			rdev_info(rdev, "disabling\n");
			ret = ops->disable(rdev);
			if (ret != 0) {
				rdev_err(rdev, "couldn't disable: %d\n", ret);
			}
		} else {
			/* The intention is that in future we will
			 * assume that full constraints are provided
			 * so warn even if we aren't going to do
			 * anything here.
			 */
			rdev_warn(rdev, "incomplete constraints, leaving on\n");
		}

unlock:
		mutex_unlock(&rdev->mutex);
	}

	mutex_unlock(&regulator_list_mutex);

	return 0;
}
late_initcall(regulator_init_complete);<|MERGE_RESOLUTION|>--- conflicted
+++ resolved
@@ -2158,11 +2158,7 @@
 	}
 
 	/* Call set_voltage_time_sel if successfully obtained old_selector */
-<<<<<<< HEAD
 	if (ret == 0 && _regulator_is_enabled(rdev) && old_selector >= 0 &&
-=======
-	if (_regulator_is_enabled(rdev) && ret == 0 && old_selector >= 0 &&
->>>>>>> ade7515f
 	    rdev->desc->ops->set_voltage_time_sel) {
 
 		delay = rdev->desc->ops->set_voltage_time_sel(rdev,
