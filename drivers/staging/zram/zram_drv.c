/*
 * Compressed RAM block device
 *
 * Copyright (C) 2008, 2009, 2010  Nitin Gupta
 *
 * This code is released using a dual license strategy: BSD/GPL
 * You can choose the licence that better fits your requirements.
 *
 * Released under the terms of 3-clause BSD License
 * Released under the terms of GNU General Public License Version 2.0
 *
 * Project home: http://compcache.googlecode.com
 */

#define KMSG_COMPONENT "zram"
#define pr_fmt(fmt) KMSG_COMPONENT ": " fmt

#ifdef CONFIG_ZRAM_DEBUG
#define DEBUG
#endif

#include <linux/module.h>
#include <linux/kernel.h>
#include <linux/bio.h>
#include <linux/bitops.h>
#include <linux/blkdev.h>
#include <linux/buffer_head.h>
#include <linux/device.h>
#include <linux/genhd.h>
#include <linux/highmem.h>
#include <linux/slab.h>
#include <linux/lzo.h>
#include <linux/string.h>
#include <linux/vmalloc.h>

#include "zram_drv.h"

/* Globals */
static int zram_major;
struct zram *zram_devices;

/* Module params (documentation at end) */
unsigned int zram_num_devices;

static void zram_stat_inc(u32 *v)
{
	*v = *v + 1;
}

static void zram_stat_dec(u32 *v)
{
	*v = *v - 1;
}

static void zram_stat64_add(struct zram *zram, u64 *v, u64 inc)
{
	spin_lock(&zram->stat64_lock);
	*v = *v + inc;
	spin_unlock(&zram->stat64_lock);
}

static void zram_stat64_sub(struct zram *zram, u64 *v, u64 dec)
{
	spin_lock(&zram->stat64_lock);
	*v = *v - dec;
	spin_unlock(&zram->stat64_lock);
}

static void zram_stat64_inc(struct zram *zram, u64 *v)
{
	zram_stat64_add(zram, v, 1);
}

static int zram_test_flag(struct zram *zram, u32 index,
			enum zram_pageflags flag)
{
	return zram->table[index].flags & BIT(flag);
}

static void zram_set_flag(struct zram *zram, u32 index,
			enum zram_pageflags flag)
{
	zram->table[index].flags |= BIT(flag);
}

static void zram_clear_flag(struct zram *zram, u32 index,
			enum zram_pageflags flag)
{
	zram->table[index].flags &= ~BIT(flag);
}

static int page_zero_filled(void *ptr)
{
	unsigned int pos;
	unsigned long *page;

	page = (unsigned long *)ptr;

	for (pos = 0; pos != PAGE_SIZE / sizeof(*page); pos++) {
		if (page[pos])
			return 0;
	}

	return 1;
}

static void zram_set_disksize(struct zram *zram, size_t totalram_bytes)
{
	if (!zram->disksize) {
		pr_info(
		"disk size not provided. You can use disksize_kb module "
		"param to specify size.\nUsing default: (%u%% of RAM).\n",
		default_disksize_perc_ram
		);
		zram->disksize = default_disksize_perc_ram *
					(totalram_bytes / 100);
	}

	if (zram->disksize > 2 * (totalram_bytes)) {
		pr_info(
		"There is little point creating a zram of greater than "
		"twice the size of memory since we expect a 2:1 compression "
		"ratio. Note that zram uses about 0.1%% of the size of "
		"the disk when not in use so a huge zram is "
		"wasteful.\n"
		"\tMemory Size: %zu kB\n"
		"\tSize you selected: %llu kB\n"
		"Continuing anyway ...\n",
		totalram_bytes >> 10, zram->disksize
		);
	}

	zram->disksize &= PAGE_MASK;
}

static void zram_free_page(struct zram *zram, size_t index)
{
	u32 clen;
	void *obj;

	struct page *page = zram->table[index].page;
	u32 offset = zram->table[index].offset;

	if (unlikely(!page)) {
		/*
		 * No memory is allocated for zero filled pages.
		 * Simply clear zero page flag.
		 */
		if (zram_test_flag(zram, index, ZRAM_ZERO)) {
			zram_clear_flag(zram, index, ZRAM_ZERO);
			zram_stat_dec(&zram->stats.pages_zero);
		}
		return;
	}

	if (unlikely(zram_test_flag(zram, index, ZRAM_UNCOMPRESSED))) {
		clen = PAGE_SIZE;
		__free_page(page);
		zram_clear_flag(zram, index, ZRAM_UNCOMPRESSED);
		zram_stat_dec(&zram->stats.pages_expand);
		goto out;
	}

	obj = kmap_atomic(page, KM_USER0) + offset;
	clen = xv_get_object_size(obj) - sizeof(struct zobj_header);
	kunmap_atomic(obj, KM_USER0);

	xv_free(zram->mem_pool, page, offset);
	if (clen <= PAGE_SIZE / 2)
		zram_stat_dec(&zram->stats.good_compress);

out:
	zram_stat64_sub(zram, &zram->stats.compr_size, clen);
	zram_stat_dec(&zram->stats.pages_stored);

	zram->table[index].page = NULL;
	zram->table[index].offset = 0;
}

static void handle_zero_page(struct bio_vec *bvec)
{
	struct page *page = bvec->bv_page;
	void *user_mem;

	user_mem = kmap_atomic(page, KM_USER0);
	memset(user_mem + bvec->bv_offset, 0, bvec->bv_len);
	kunmap_atomic(user_mem, KM_USER0);

	flush_dcache_page(page);
}

static void handle_uncompressed_page(struct zram *zram, struct bio_vec *bvec,
				     u32 index, int offset)
{
	struct page *page = bvec->bv_page;
	unsigned char *user_mem, *cmem;

	user_mem = kmap_atomic(page, KM_USER0);
	cmem = kmap_atomic(zram->table[index].page, KM_USER1);

	memcpy(user_mem + bvec->bv_offset, cmem + offset, bvec->bv_len);
	kunmap_atomic(cmem, KM_USER1);
	kunmap_atomic(user_mem, KM_USER0);

	flush_dcache_page(page);
}

static inline int is_partial_io(struct bio_vec *bvec)
{
	return bvec->bv_len != PAGE_SIZE;
}

static int zram_bvec_read(struct zram *zram, struct bio_vec *bvec,
			  u32 index, int offset, struct bio *bio)
{
	int ret;
	size_t clen;
	struct page *page;
	struct zobj_header *zheader;
	unsigned char *user_mem, *cmem, *uncmem = NULL;

	page = bvec->bv_page;

	if (zram_test_flag(zram, index, ZRAM_ZERO)) {
		handle_zero_page(bvec);
		return 0;
	}

	/* Requested page is not present in compressed area */
	if (unlikely(!zram->table[index].page)) {
		pr_debug("Read before write: sector=%lu, size=%u",
			 (ulong)(bio->bi_sector), bio->bi_size);
		handle_zero_page(bvec);
		return 0;
	}

	/* Page is stored uncompressed since it's incompressible */
	if (unlikely(zram_test_flag(zram, index, ZRAM_UNCOMPRESSED))) {
		handle_uncompressed_page(zram, bvec, index, offset);
		return 0;
	}

	if (is_partial_io(bvec)) {
		/* Use  a temporary buffer to decompress the page */
		uncmem = kmalloc(PAGE_SIZE, GFP_KERNEL);
		if (!uncmem) {
			pr_info("Error allocating temp memory!\n");
			return -ENOMEM;
		}
	}

	user_mem = kmap_atomic(page, KM_USER0);
	if (!is_partial_io(bvec))
		uncmem = user_mem;
	clen = PAGE_SIZE;

	cmem = kmap_atomic(zram->table[index].page, KM_USER1) +
		zram->table[index].offset;

	ret = lzo1x_decompress_safe(cmem + sizeof(*zheader),
				    xv_get_object_size(cmem) - sizeof(*zheader),
				    uncmem, &clen);

	if (is_partial_io(bvec)) {
		memcpy(user_mem + bvec->bv_offset, uncmem + offset,
		       bvec->bv_len);
		kfree(uncmem);
	}

	kunmap_atomic(cmem, KM_USER1);
	kunmap_atomic(user_mem, KM_USER0);

	/* Should NEVER happen. Return bio error if it does. */
	if (unlikely(ret != LZO_E_OK)) {
		pr_err("Decompression failed! err=%d, page=%u\n", ret, index);
		zram_stat64_inc(zram, &zram->stats.failed_reads);
		return ret;
	}

	flush_dcache_page(page);

	return 0;
}

static int zram_read_before_write(struct zram *zram, char *mem, u32 index)
{
	int ret;
	size_t clen = PAGE_SIZE;
	struct zobj_header *zheader;
	unsigned char *cmem;

	if (zram_test_flag(zram, index, ZRAM_ZERO) ||
	    !zram->table[index].page) {
		memset(mem, 0, PAGE_SIZE);
		return 0;
	}

	cmem = kmap_atomic(zram->table[index].page, KM_USER0) +
		zram->table[index].offset;

	/* Page is stored uncompressed since it's incompressible */
	if (unlikely(zram_test_flag(zram, index, ZRAM_UNCOMPRESSED))) {
		memcpy(mem, cmem, PAGE_SIZE);
		kunmap_atomic(cmem, KM_USER0);
		return 0;
	}

	ret = lzo1x_decompress_safe(cmem + sizeof(*zheader),
				    xv_get_object_size(cmem) - sizeof(*zheader),
				    mem, &clen);
	kunmap_atomic(cmem, KM_USER0);

	/* Should NEVER happen. Return bio error if it does. */
	if (unlikely(ret != LZO_E_OK)) {
		pr_err("Decompression failed! err=%d, page=%u\n", ret, index);
		zram_stat64_inc(zram, &zram->stats.failed_reads);
		return ret;
	}

	return 0;
}

static int zram_bvec_write(struct zram *zram, struct bio_vec *bvec, u32 index,
			   int offset)
{
	int ret;
	u32 store_offset;
	size_t clen;
	struct zobj_header *zheader;
	struct page *page, *page_store;
	unsigned char *user_mem, *cmem, *src, *uncmem = NULL;

	page = bvec->bv_page;
	src = zram->compress_buffer;

	if (is_partial_io(bvec)) {
		/*
		 * This is a partial IO. We need to read the full page
		 * before to write the changes.
		 */
		uncmem = kmalloc(PAGE_SIZE, GFP_KERNEL);
		if (!uncmem) {
			pr_info("Error allocating temp memory!\n");
			ret = -ENOMEM;
			goto out;
		}
		ret = zram_read_before_write(zram, uncmem, index);
		if (ret) {
			kfree(uncmem);
			goto out;
		}
	}

	/*
	 * System overwrites unused sectors. Free memory associated
	 * with this sector now.
	 */
	if (zram->table[index].page ||
	    zram_test_flag(zram, index, ZRAM_ZERO))
		zram_free_page(zram, index);

	user_mem = kmap_atomic(page, KM_USER0);

	if (is_partial_io(bvec))
		memcpy(uncmem + offset, user_mem + bvec->bv_offset,
		       bvec->bv_len);
	else
		uncmem = user_mem;

	if (page_zero_filled(uncmem)) {
		kunmap_atomic(user_mem, KM_USER0);
		if (is_partial_io(bvec))
			kfree(uncmem);
		zram_stat_inc(&zram->stats.pages_zero);
		zram_set_flag(zram, index, ZRAM_ZERO);
		ret = 0;
		goto out;
	}

	ret = lzo1x_1_compress(uncmem, PAGE_SIZE, src, &clen,
			       zram->compress_workmem);

	kunmap_atomic(user_mem, KM_USER0);
	if (is_partial_io(bvec))
			kfree(uncmem);

	if (unlikely(ret != LZO_E_OK)) {
		pr_err("Compression failed! err=%d\n", ret);
		goto out;
	}

	/*
	 * Page is incompressible. Store it as-is (uncompressed)
	 * since we do not want to return too many disk write
	 * errors which has side effect of hanging the system.
	 */
	if (unlikely(clen > max_zpage_size)) {
		clen = PAGE_SIZE;
		page_store = alloc_page(GFP_NOIO | __GFP_HIGHMEM);
		if (unlikely(!page_store)) {
			pr_info("Error allocating memory for "
				"incompressible page: %u\n", index);
			ret = -ENOMEM;
			goto out;
		}

		store_offset = 0;
		zram_set_flag(zram, index, ZRAM_UNCOMPRESSED);
		zram_stat_inc(&zram->stats.pages_expand);
		zram->table[index].page = page_store;
		src = kmap_atomic(page, KM_USER0);
		goto memstore;
	}

	if (xv_malloc(zram->mem_pool, clen + sizeof(*zheader),
		      &zram->table[index].page, &store_offset,
		      GFP_NOIO | __GFP_HIGHMEM)) {
		pr_info("Error allocating memory for compressed "
			"page: %u, size=%zu\n", index, clen);
		ret = -ENOMEM;
		goto out;
	}

memstore:
	zram->table[index].offset = store_offset;

	cmem = kmap_atomic(zram->table[index].page, KM_USER1) +
		zram->table[index].offset;

#if 0
	/* Back-reference needed for memory defragmentation */
	if (!zram_test_flag(zram, index, ZRAM_UNCOMPRESSED)) {
		zheader = (struct zobj_header *)cmem;
		zheader->table_idx = index;
		cmem += sizeof(*zheader);
	}
#endif

	memcpy(cmem, src, clen);

	kunmap_atomic(cmem, KM_USER1);
	if (unlikely(zram_test_flag(zram, index, ZRAM_UNCOMPRESSED)))
		kunmap_atomic(src, KM_USER0);

	/* Update stats */
	zram_stat64_add(zram, &zram->stats.compr_size, clen);
	zram_stat_inc(&zram->stats.pages_stored);
	if (clen <= PAGE_SIZE / 2)
		zram_stat_inc(&zram->stats.good_compress);

	return 0;

out:
	if (ret)
		zram_stat64_inc(zram, &zram->stats.failed_writes);
	return ret;
}

static int zram_bvec_rw(struct zram *zram, struct bio_vec *bvec, u32 index,
			int offset, struct bio *bio, int rw)
{
	int ret;

	if (rw == READ) {
		down_read(&zram->lock);
		ret = zram_bvec_read(zram, bvec, index, offset, bio);
		up_read(&zram->lock);
	} else {
		down_write(&zram->lock);
		ret = zram_bvec_write(zram, bvec, index, offset);
		up_write(&zram->lock);
	}

	return ret;
}

static void update_position(u32 *index, int *offset, struct bio_vec *bvec)
{
	if (*offset + bvec->bv_len >= PAGE_SIZE)
		(*index)++;
	*offset = (*offset + bvec->bv_len) % PAGE_SIZE;
}

static void __zram_make_request(struct zram *zram, struct bio *bio, int rw)
{
	int i, offset;
	u32 index;
	struct bio_vec *bvec;

	switch (rw) {
	case READ:
		zram_stat64_inc(zram, &zram->stats.num_reads);
		break;
	case WRITE:
		zram_stat64_inc(zram, &zram->stats.num_writes);
		break;
	}

	index = bio->bi_sector >> SECTORS_PER_PAGE_SHIFT;
	offset = (bio->bi_sector & (SECTORS_PER_PAGE - 1)) << SECTOR_SHIFT;

	bio_for_each_segment(bvec, bio, i) {
		int max_transfer_size = PAGE_SIZE - offset;

		if (bvec->bv_len > max_transfer_size) {
			/*
			 * zram_bvec_rw() can only make operation on a single
			 * zram page. Split the bio vector.
			 */
			struct bio_vec bv;

			bv.bv_page = bvec->bv_page;
			bv.bv_len = max_transfer_size;
			bv.bv_offset = bvec->bv_offset;

			if (zram_bvec_rw(zram, &bv, index, offset, bio, rw) < 0)
				goto out;

			bv.bv_len = bvec->bv_len - max_transfer_size;
			bv.bv_offset += max_transfer_size;
			if (zram_bvec_rw(zram, &bv, index+1, 0, bio, rw) < 0)
				goto out;
		} else
			if (zram_bvec_rw(zram, bvec, index, offset, bio, rw)
			    < 0)
				goto out;

		update_position(&index, &offset, bvec);
	}

	set_bit(BIO_UPTODATE, &bio->bi_flags);
	bio_endio(bio, 0);
	return;

out:
	bio_io_error(bio);
}

/*
 * Check if request is within bounds and aligned on zram logical blocks.
 */
static inline int valid_io_request(struct zram *zram, struct bio *bio)
{
	if (unlikely(
		(bio->bi_sector >= (zram->disksize >> SECTOR_SHIFT)) ||
		(bio->bi_sector & (ZRAM_SECTOR_PER_LOGICAL_BLOCK - 1)) ||
		(bio->bi_size & (ZRAM_LOGICAL_BLOCK_SIZE - 1)))) {

		return 0;
	}

	/* I/O request is valid */
	return 1;
}

/*
 * Handler function for all zram I/O requests.
 */
static void zram_make_request(struct request_queue *queue, struct bio *bio)
{
	struct zram *zram = queue->queuedata;

	if (unlikely(!zram->init_done) && zram_init_device(zram))
		goto error;

	down_read(&zram->init_lock);
	if (unlikely(!zram->init_done))
		goto error_unlock;

	if (!valid_io_request(zram, bio)) {
		zram_stat64_inc(zram, &zram->stats.invalid_io);
<<<<<<< HEAD
		goto error_unlock;
	}

	__zram_make_request(zram, bio, bio_data_dir(bio));
	up_read(&zram->init_lock);

	return 0;

error_unlock:
	up_read(&zram->init_lock);
error:
	bio_io_error(bio);
	return 0;
=======
		bio_io_error(bio);
		return;
	}

	if (unlikely(!zram->init_done) && zram_init_device(zram)) {
		bio_io_error(bio);
		return;
	}

	__zram_make_request(zram, bio, bio_data_dir(bio));
>>>>>>> 6dd9ad7d
}

void __zram_reset_device(struct zram *zram)
{
	size_t index;

	zram->init_done = 0;

	/* Free various per-device buffers */
	kfree(zram->compress_workmem);
	free_pages((unsigned long)zram->compress_buffer, 1);

	zram->compress_workmem = NULL;
	zram->compress_buffer = NULL;

	/* Free all pages that are still in this zram device */
	for (index = 0; index < zram->disksize >> PAGE_SHIFT; index++) {
		struct page *page;
		u16 offset;

		page = zram->table[index].page;
		offset = zram->table[index].offset;

		if (!page)
			continue;

		if (unlikely(zram_test_flag(zram, index, ZRAM_UNCOMPRESSED)))
			__free_page(page);
		else
			xv_free(zram->mem_pool, page, offset);
	}

	vfree(zram->table);
	zram->table = NULL;

	xv_destroy_pool(zram->mem_pool);
	zram->mem_pool = NULL;

	/* Reset stats */
	memset(&zram->stats, 0, sizeof(zram->stats));

	zram->disksize = 0;
}

void zram_reset_device(struct zram *zram)
{
	down_write(&zram->init_lock);
	__zram_reset_device(zram);
	up_write(&zram->init_lock);
}

int zram_init_device(struct zram *zram)
{
	int ret;
	size_t num_pages;

	down_write(&zram->init_lock);

	if (zram->init_done) {
		up_write(&zram->init_lock);
		return 0;
	}

	zram_set_disksize(zram, totalram_pages << PAGE_SHIFT);

	zram->compress_workmem = kzalloc(LZO1X_MEM_COMPRESS, GFP_KERNEL);
	if (!zram->compress_workmem) {
		pr_err("Error allocating compressor working memory!\n");
		ret = -ENOMEM;
		goto fail_no_table;
	}

	zram->compress_buffer = (void *)__get_free_pages(__GFP_ZERO, 1);
	if (!zram->compress_buffer) {
		pr_err("Error allocating compressor buffer space\n");
		ret = -ENOMEM;
		goto fail_no_table;
	}

	num_pages = zram->disksize >> PAGE_SHIFT;
	zram->table = vzalloc(num_pages * sizeof(*zram->table));
	if (!zram->table) {
		pr_err("Error allocating zram address table\n");
		ret = -ENOMEM;
		goto fail_no_table;
	}

	set_capacity(zram->disk, zram->disksize >> SECTOR_SHIFT);

	/* zram devices sort of resembles non-rotational disks */
	queue_flag_set_unlocked(QUEUE_FLAG_NONROT, zram->disk->queue);

	zram->mem_pool = xv_create_pool();
	if (!zram->mem_pool) {
		pr_err("Error creating memory pool\n");
		ret = -ENOMEM;
		goto fail;
	}

	zram->init_done = 1;
	up_write(&zram->init_lock);

	pr_debug("Initialization done!\n");
	return 0;

fail_no_table:
	/* To prevent accessing table entries during cleanup */
	zram->disksize = 0;
fail:
	__zram_reset_device(zram);
	up_write(&zram->init_lock);
	pr_err("Initialization failed: err=%d\n", ret);
	return ret;
}

static void zram_slot_free_notify(struct block_device *bdev,
				unsigned long index)
{
	struct zram *zram;

	zram = bdev->bd_disk->private_data;
	zram_free_page(zram, index);
	zram_stat64_inc(zram, &zram->stats.notify_free);
}

static const struct block_device_operations zram_devops = {
	.swap_slot_free_notify = zram_slot_free_notify,
	.owner = THIS_MODULE
};

static int create_device(struct zram *zram, int device_id)
{
	int ret = 0;

	init_rwsem(&zram->lock);
	init_rwsem(&zram->init_lock);
	spin_lock_init(&zram->stat64_lock);

	zram->queue = blk_alloc_queue(GFP_KERNEL);
	if (!zram->queue) {
		pr_err("Error allocating disk queue for device %d\n",
			device_id);
		ret = -ENOMEM;
		goto out;
	}

	blk_queue_make_request(zram->queue, zram_make_request);
	zram->queue->queuedata = zram;

	 /* gendisk structure */
	zram->disk = alloc_disk(1);
	if (!zram->disk) {
		blk_cleanup_queue(zram->queue);
		pr_warning("Error allocating disk structure for device %d\n",
			device_id);
		ret = -ENOMEM;
		goto out;
	}

	zram->disk->major = zram_major;
	zram->disk->first_minor = device_id;
	zram->disk->fops = &zram_devops;
	zram->disk->queue = zram->queue;
	zram->disk->private_data = zram;
	snprintf(zram->disk->disk_name, 16, "zram%d", device_id);

	/* Actual capacity set using syfs (/sys/block/zram<id>/disksize */
	set_capacity(zram->disk, 0);

	/*
	 * To ensure that we always get PAGE_SIZE aligned
	 * and n*PAGE_SIZED sized I/O requests.
	 */
	blk_queue_physical_block_size(zram->disk->queue, PAGE_SIZE);
	blk_queue_logical_block_size(zram->disk->queue,
					ZRAM_LOGICAL_BLOCK_SIZE);
	blk_queue_io_min(zram->disk->queue, PAGE_SIZE);
	blk_queue_io_opt(zram->disk->queue, PAGE_SIZE);

	add_disk(zram->disk);

	ret = sysfs_create_group(&disk_to_dev(zram->disk)->kobj,
				&zram_disk_attr_group);
	if (ret < 0) {
		pr_warning("Error creating sysfs group");
		goto out;
	}

	zram->init_done = 0;

out:
	return ret;
}

static void destroy_device(struct zram *zram)
{
	sysfs_remove_group(&disk_to_dev(zram->disk)->kobj,
			&zram_disk_attr_group);

	if (zram->disk) {
		del_gendisk(zram->disk);
		put_disk(zram->disk);
	}

	if (zram->queue)
		blk_cleanup_queue(zram->queue);
}

static int __init zram_init(void)
{
	int ret, dev_id;

	if (zram_num_devices > max_num_devices) {
		pr_warning("Invalid value for num_devices: %u\n",
				zram_num_devices);
		ret = -EINVAL;
		goto out;
	}

	zram_major = register_blkdev(0, "zram");
	if (zram_major <= 0) {
		pr_warning("Unable to get major number\n");
		ret = -EBUSY;
		goto out;
	}

	if (!zram_num_devices) {
		pr_info("num_devices not specified. Using default: 1\n");
		zram_num_devices = 1;
	}

	/* Allocate the device array and initialize each one */
	pr_info("Creating %u devices ...\n", zram_num_devices);
	zram_devices = kzalloc(zram_num_devices * sizeof(struct zram), GFP_KERNEL);
	if (!zram_devices) {
		ret = -ENOMEM;
		goto unregister;
	}

	for (dev_id = 0; dev_id < zram_num_devices; dev_id++) {
		ret = create_device(&zram_devices[dev_id], dev_id);
		if (ret)
			goto free_devices;
	}

	return 0;

free_devices:
	while (dev_id)
		destroy_device(&zram_devices[--dev_id]);
	kfree(zram_devices);
unregister:
	unregister_blkdev(zram_major, "zram");
out:
	return ret;
}

static void __exit zram_exit(void)
{
	int i;
	struct zram *zram;

	for (i = 0; i < zram_num_devices; i++) {
		zram = &zram_devices[i];

		destroy_device(zram);
		if (zram->init_done)
			zram_reset_device(zram);
	}

	unregister_blkdev(zram_major, "zram");

	kfree(zram_devices);
	pr_debug("Cleanup done!\n");
}

module_param(zram_num_devices, uint, 0);
MODULE_PARM_DESC(zram_num_devices, "Number of zram devices");

module_init(zram_init);
module_exit(zram_exit);

MODULE_LICENSE("Dual BSD/GPL");
MODULE_AUTHOR("Nitin Gupta <ngupta@vflare.org>");
MODULE_DESCRIPTION("Compressed RAM Block Device");<|MERGE_RESOLUTION|>--- conflicted
+++ resolved
@@ -569,32 +569,18 @@
 
 	if (!valid_io_request(zram, bio)) {
 		zram_stat64_inc(zram, &zram->stats.invalid_io);
-<<<<<<< HEAD
 		goto error_unlock;
 	}
 
 	__zram_make_request(zram, bio, bio_data_dir(bio));
 	up_read(&zram->init_lock);
 
-	return 0;
+	return;
 
 error_unlock:
 	up_read(&zram->init_lock);
 error:
 	bio_io_error(bio);
-	return 0;
-=======
-		bio_io_error(bio);
-		return;
-	}
-
-	if (unlikely(!zram->init_done) && zram_init_device(zram)) {
-		bio_io_error(bio);
-		return;
-	}
-
-	__zram_make_request(zram, bio, bio_data_dir(bio));
->>>>>>> 6dd9ad7d
 }
 
 void __zram_reset_device(struct zram *zram)
