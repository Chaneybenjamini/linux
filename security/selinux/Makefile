--- conflicted
+++ resolved
@@ -6,11 +6,7 @@
 obj-$(CONFIG_SECURITY_SELINUX) := selinux.o
 
 selinux-y := avc.o hooks.o selinuxfs.o netlink.o nlmsgtab.o netif.o \
-<<<<<<< HEAD
-	     netnode.o netport.o \
-=======
 	     netnode.o netport.o status.o \
->>>>>>> 04d5ce62
 	     ss/ebitmap.o ss/hashtab.o ss/symtab.o ss/sidtab.o ss/avtab.o \
 	     ss/policydb.o ss/services.o ss/conditional.o ss/mls.o
 
