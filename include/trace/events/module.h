/*
 * Because linux/module.h has tracepoints in the header, and ftrace.h
 * used to include this file, define_trace.h includes linux/module.h
 * But we do not want the module.h to override the TRACE_SYSTEM macro
 * variable that define_trace.h is processing, so we only set it
 * when module events are being processed, which would happen when
 * CREATE_TRACE_POINTS is defined.
 */
#ifdef CREATE_TRACE_POINTS
#undef TRACE_SYSTEM
#define TRACE_SYSTEM module
#endif

#if !defined(_TRACE_MODULE_H) || defined(TRACE_HEADER_MULTI_READ)
#define _TRACE_MODULE_H

#include <linux/tracepoint.h>

#ifdef CONFIG_MODULES

struct module;

#define show_module_flags(flags) __print_flags(flags, "",	\
	{ (1UL << TAINT_PROPRIETARY_MODULE),	"P" },		\
	{ (1UL << TAINT_OOT_MODULE),		"O" },		\
	{ (1UL << TAINT_FORCED_MODULE),		"F" },		\
	{ (1UL << TAINT_CRAP),			"C" },		\
<<<<<<< HEAD
	{ (1UL << TAINT_UNSIGNED_MODULE),	"X" })
=======
	{ (1UL << TAINT_UNSIGNED_MODULE),	"E" })
>>>>>>> f58b8487

TRACE_EVENT(module_load,

	TP_PROTO(struct module *mod),

	TP_ARGS(mod),

	TP_STRUCT__entry(
		__field(	unsigned int,	taints		)
		__string(	name,		mod->name	)
	),

	TP_fast_assign(
		__entry->taints = mod->taints;
		__assign_str(name, mod->name);
	),

	TP_printk("%s %s", __get_str(name), show_module_flags(__entry->taints))
);

TRACE_EVENT(module_free,

	TP_PROTO(struct module *mod),

	TP_ARGS(mod),

	TP_STRUCT__entry(
		__string(	name,		mod->name	)
	),

	TP_fast_assign(
		__assign_str(name, mod->name);
	),

	TP_printk("%s", __get_str(name))
);

#ifdef CONFIG_MODULE_UNLOAD
/* trace_module_get/put are only used if CONFIG_MODULE_UNLOAD is defined */

DECLARE_EVENT_CLASS(module_refcnt,

	TP_PROTO(struct module *mod, unsigned long ip),

	TP_ARGS(mod, ip),

	TP_STRUCT__entry(
		__field(	unsigned long,	ip		)
		__field(	int,		refcnt		)
		__string(	name,		mod->name	)
	),

	TP_fast_assign(
		__entry->ip	= ip;
		__entry->refcnt	= __this_cpu_read(mod->refptr->incs) + __this_cpu_read(mod->refptr->decs);
		__assign_str(name, mod->name);
	),

	TP_printk("%s call_site=%pf refcnt=%d",
		  __get_str(name), (void *)__entry->ip, __entry->refcnt)
);

DEFINE_EVENT(module_refcnt, module_get,

	TP_PROTO(struct module *mod, unsigned long ip),

	TP_ARGS(mod, ip)
);

DEFINE_EVENT(module_refcnt, module_put,

	TP_PROTO(struct module *mod, unsigned long ip),

	TP_ARGS(mod, ip)
);
#endif /* CONFIG_MODULE_UNLOAD */

TRACE_EVENT(module_request,

	TP_PROTO(char *name, bool wait, unsigned long ip),

	TP_ARGS(name, wait, ip),

	TP_STRUCT__entry(
		__field(	unsigned long,	ip		)
		__field(	bool,		wait		)
		__string(	name,		name		)
	),

	TP_fast_assign(
		__entry->ip	= ip;
		__entry->wait	= wait;
		__assign_str(name, name);
	),

	TP_printk("%s wait=%d call_site=%pf",
		  __get_str(name), (int)__entry->wait, (void *)__entry->ip)
);

#endif /* CONFIG_MODULES */

#endif /* _TRACE_MODULE_H */

/* This part must be outside protection */
#include <trace/define_trace.h><|MERGE_RESOLUTION|>--- conflicted
+++ resolved
@@ -25,11 +25,7 @@
 	{ (1UL << TAINT_OOT_MODULE),		"O" },		\
 	{ (1UL << TAINT_FORCED_MODULE),		"F" },		\
 	{ (1UL << TAINT_CRAP),			"C" },		\
-<<<<<<< HEAD
-	{ (1UL << TAINT_UNSIGNED_MODULE),	"X" })
-=======
 	{ (1UL << TAINT_UNSIGNED_MODULE),	"E" })
->>>>>>> f58b8487
 
 TRACE_EVENT(module_load,
 
